import argparse
import logging
from datetime import datetime
from time import perf_counter, time

from credentials import AlpacaConfig
from lumibot.backtesting import YahooDataBacktesting
from lumibot.brokers import Alpaca
from lumibot.data_sources import AlpacaData
from lumibot.strategies.examples import (
    DebtTrading,
    Diversification,
    IntradayMomentum,
    Momentum,
    Simple,
)
from lumibot.tools import indicators, perf_counters
from lumibot.traders import Trader
from lumibot.trading_builtins import set_redis_db

# Global parameters
debug = True
budget = 40000
<<<<<<< HEAD
backtesting_start = datetime(2019, 1, 1)
=======
backtesting_start = datetime(2020, 10, 1)
>>>>>>> 3135056e
backtesting_end = datetime(2020, 12, 31)
logfile = "logs/test.log"

# Trading objects
alpaca_broker = Alpaca(AlpacaConfig)
alpaca_data_source = AlpacaData(AlpacaConfig)
trader = Trader(logfile=logfile, debug=debug)

# Strategies mapping
mapping = {
    "momentum": {
        "class": Momentum,
        "backtesting_datasource": YahooDataBacktesting,
        "kwargs": {"symbols": ["SPY", "VEU", "AGG"]},
        "backtesting_cache": False,
        "config": None,
    },
    "diversification": {
        "class": Diversification,
        "backtesting_datasource": YahooDataBacktesting,
        "kwargs": {},
        "backtesting_cache": False,
        "config": None,
    },
    "debt_trading": {
        "class": DebtTrading,
        "backtesting_datasource": YahooDataBacktesting,
        "kwargs": {},
        "backtesting_cache": False,
        "config": None,
    },
    "intraday_momentum": {
        "class": IntradayMomentum,
        "backtesting_datasource": None,
        "kwargs": {},
        "backtesting_cache": False,
        "config": None,
    },
    "simple": {
        "class": Simple,
        "backtesting_datasource": None,
        "kwargs": {},
        "backtesting_cache": False,
        "config": None,
    },
}

if __name__ == "__main__":
    # Set the benchmark asset for backtesting to be "SPY" by default
    benchmark_asset = "SPY"

    parser = argparse.ArgumentParser(
        f"\n\
        Running AlgoTrader\n\
        Usage: ‘python main.py [strategies]’\n\
        Where strategies can be any of diversification, momentum, intraday_momentum, simple\n\
        Example: ‘python main.py momentum’ "
    )
    parser.add_argument("strategies", nargs="+", help="list of strategies")
    parser.add_argument(
        "-l",
        "--live-trading",
        default=False,
        action="store_true",
        help="enable live trading",
    )

    args = parser.parse_args()

    strategies = args.strategies
    live_trading = args.live_trading

    for strategy_name in strategies:
        strategy_params = mapping.get(strategy_name)
        if strategy_params is None:
            raise ValueError(f"Strategy {strategy_name} does not exist")

        strategy_class = strategy_params["class"]
        backtesting_datasource = strategy_params["backtesting_datasource"]
        backtesting_cache = strategy_params["backtesting_cache"]
        kwargs = strategy_params["kwargs"]
        config = strategy_params["config"]

        stats_file = f"logs/strategy_{strategy_class.__name__}_{int(time())}.csv"
        if live_trading:
            strategy = strategy_class(
                strategy_name,
                budget=budget,
                broker=alpaca_broker,
                stats_file=stats_file,
                **kwargs,
            )
            trader.add_strategy(strategy)
        else:
            if backtesting_datasource is None:
                raise ValueError(
                    f"Backtesting is not supported for strategy {strategy_name}"
                )

            if backtesting_cache:
                set_redis_db()

            tic = perf_counter()
            strategy_class.backtest(
                strategy_name,
                budget,
                backtesting_datasource,
                backtesting_start,
                backtesting_end,
                stats_file=stats_file,
                config=config,
                **kwargs,
            )
            toc = perf_counter()
            print("Elpased time:", toc - tic)

            logging.info(f"*** Benchmark Performance for {benchmark_asset} ***")
            indicators.calculate_returns(
                benchmark_asset, backtesting_start, backtesting_end
            )

    if live_trading:
        trader.run_all()

    for counter, values in perf_counters.counters.items():
        print("Count %s spent %fs" % (counter, values[0]))

    logging.info("The end")<|MERGE_RESOLUTION|>--- conflicted
+++ resolved
@@ -19,13 +19,9 @@
 from lumibot.trading_builtins import set_redis_db
 
 # Global parameters
-debug = True
+debug = False
 budget = 40000
-<<<<<<< HEAD
-backtesting_start = datetime(2019, 1, 1)
-=======
-backtesting_start = datetime(2020, 10, 1)
->>>>>>> 3135056e
+backtesting_start = datetime(2010, 1, 1)
 backtesting_end = datetime(2020, 12, 31)
 logfile = "logs/test.log"
 
