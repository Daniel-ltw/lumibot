--- conflicted
+++ resolved
@@ -19,11 +19,7 @@
 
 setuptools.setup(
     name="lumibot",
-<<<<<<< HEAD
     version="1.4.5",
-=======
-    version="1.4.4",
->>>>>>> e4d93021
     author="Robert Grzesik",
     author_email="rob@lumiwealth.com",
     description="Trading Framework",
