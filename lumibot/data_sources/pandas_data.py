--- conflicted
+++ resolved
@@ -1,11 +1,8 @@
 import logging
 
 import pandas as pd
-<<<<<<< HEAD
-=======
 
 from lumibot.entities import Asset, AssetsMapping, Bars
->>>>>>> 415007bc
 
 from lumibot.data_sources import DataSourceBacktesting
 from lumibot.entities import Asset, Bars
@@ -276,13 +273,9 @@
             )
         # Return None if data.get_bars returns a ValueError
         except ValueError as e:
-<<<<<<< HEAD
-            raise ValueError(f"Error getting bars for {asset}") from e
-=======
             logging.info(f"Error getting bars for {asset}: {e}")
             return None
 
->>>>>>> 415007bc
         return res
 
     def _pull_source_symbol_bars_between_dates(
@@ -296,11 +289,7 @@
         end_date=None,
     ):
         """Pull all bars for an asset"""
-<<<<<<< HEAD
         timestep = timestep if timestep else self.MIN_TIMESTEP
-=======
-
->>>>>>> 415007bc
         asset_to_find = self.find_asset_in_data_store(asset, quote)
 
         if asset_to_find in self._data_store:
@@ -316,12 +305,8 @@
             )
         # Return None if data.get_bars returns a ValueError
         except ValueError as e:
-<<<<<<< HEAD
-            raise ValueError(f"Error getting bars for {asset}") from e
-=======
             logging.info(f"Error getting bars for {asset}: {e}")
             res = None
->>>>>>> 415007bc
         return res
 
     def _pull_source_bars(
