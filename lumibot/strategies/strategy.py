import datetime
import io
import os
import time
import uuid
from asyncio.log import logger
from decimal import Decimal
from typing import Union

import jsonpickle
import matplotlib
import matplotlib.dates as mdates
import matplotlib.pyplot as plt
import matplotlib.ticker as ticker
import numpy as np
import pandas as pd
import pandas_market_calendars as mcal
import pytz
import requests
from termcolor import colored

from lumibot.entities import Asset, Order
from lumibot.tools import get_risk_free_rate

from ._strategy import _Strategy

matplotlib.use("Agg")

# Set the stats table name for when storing stats in a database, defined by account_history_db_connection_str
STATS_TABLE_NAME = "strategy_tracker"

class Strategy(_Strategy):
    @property
    def name(self):
        """Returns the name of the strategy.

        Returns:
            str: The name of the strategy.

        Example
        -------
        >>> self.log_message(f'Strategy name: {self.name}')
        """
        return self._name

    @property
    def initial_budget(self):
        """Returns the initial budget for the strategy.

        Returns:
            float: The initial budget for the strategy.

        Example
        -------
        >>> self.log_message(f'Strategy initial budget: {self.initial_budget}')
        """
        return self._initial_budget

    @property
    def quote_asset(self):
        """Returns the quote asset for the strategy. The quote asset is what is considered
        "cash" (as in `self.cash`), and it is the currency that `self.portfolio_value` uses.

        Returns:
            Asset: The quote asset for the strategy

        Example
        -------
        >>> self.log_message(f"The quote asset for this strategy is {self.quote_asset}")
        """
        return self._quote_asset

    @quote_asset.setter
    def quote_asset(self, value):
        self._quote_asset = value
        self.broker.quote_assets.add(value)

    @property
    def last_on_trading_iteration_datetime(self):
        """Returns the datetime of the last iteration.

        Returns:
            datetime: The datetime of the last iteration.

        Example
        -------
        >>> self.log_message(f'The last trading iteration happened at: {self.last_on_trading_iteration_datetime}')
        """
        return self._last_on_trading_iteration_datetime

    @property
    def minutes_before_opening(self):
        # noinspection PyShadowingNames
        """
        Get or set the number of minutes that the strategy will start executing before the market opens.
        The lifecycle method before_market_opens is executed minutes_before_opening minutes before the market opens.
        By default, equals to 60 minutes.

        Returns
        -------
        int
            The number of minutes before the market opens.

        Example
        -------
        >>> # Set the number of minutes before the market opens
        >>> self.minutes_before_opening = 10

        >>> # Set the number of minutes before the market opens to 0 in the initialize method
        >>> def initialize(self):
        >>>     self.minutes_before_opening = 0

        """
        return self._minutes_before_opening

    @minutes_before_opening.setter
    def minutes_before_opening(self, value):
        self._minutes_before_opening = value

    @property
    def minutes_before_closing(self):
        """Get or set the number of minutes that the strategy will stop executing before market closes.

        The lifecycle method on_trading_iteration is executed inside a loop that stops only when there is only minutes_before_closing minutes remaining before market closes. By default equals to 5 minutes.

        Parameters
        ----------
        minutes_before_closing : int
            The number of minutes before market closes that the strategy will stop executing.

        Returns
        -------
        minutes_before_closing : int
            The number of minutes before market closes that the strategy will stop executing.

        Example
        -------
        >>> # Set the minutes before closing to 5
        >>> self.minutes_before_closing = 5

        >>> # Get the minutes before closing
        >>> self.log_message(self.minutes_before_closing)

        >>> # Set the minutes before closing to 10 in the initialize method
        >>> def initialize(self):
        >>>     self.minutes_before_closing = 10
        """
        return self._minutes_before_closing

    @minutes_before_closing.setter
    def minutes_before_closing(self, value):
        self._minutes_before_closing = value

    @property
    def sleeptime(self):
        """Get or set the current sleep time for the strategy.

        Sleep time is the time the program will pause between executions of on_trading_iteration and trace_stats.
        This is used to control the speed of the program.

        By default, equals 1 minute. You can set the sleep time as an integer which will be interpreted as
        minutes. eg: sleeptime = 50 would be 50 minutes. Conversely, you can enter the time as a string with
        the duration numbers first, followed by the time units: ‘M’ for minutes, ‘S’ for seconds
        eg: ‘"300S"’ is 300 seconds, ‘"10M"’ is 10 minutes.

        Returns
        -------
        sleeptime : int or str
            Sleep time in minutes or a string with the duration numbers first, followed by the time
            units: `S` for seconds, `M` for minutes, `H` for hours' or `D` for days.

        Example
        -------
        >>> # This is usually used in the initialize method

        >>> # Set the sleep time to 5 minutes in the initialize method
        >>> def initialize(self): # Your initialize lifecycle method
        >>>     self.sleeptime = '5M'

        >>> # Set the sleep time to 10 seconds in the initialize method
        >>> def initialize(self): # Your initialize lifecycle method
        >>>     self.sleeptime = '10S'

        >>> # Set the sleeptime to 10 minutes
        >>> self.sleeptime = 10

        >>> # Set the sleeptime to 300 seconds
        >>> self.sleeptime = "300S"

        >>> # Set the sleep time to 5 minutes
        >>> self.sleeptime = 5

        >>> # Set the sleep time to 5 seconds
        >>> self.sleeptime = "5S"

        >>> # Set the sleep time to 2 hours
        >>> self.sleeptime = "2H"

        >>> # Set the sleep time to 2 days
        >>> self.sleeptime = "2D"
        """
        return self._sleeptime

    @sleeptime.setter
    def sleeptime(self, value):
        self._sleeptime = value

    @property
    def is_backtesting(self):
        """Returns True if the strategy is running in backtesting mode.

        Returns
        -------
        is_backtesting : bool
            True if the strategy is running in backtesting mode.

        Example
        -------
        >>> # Check if the strategy is running in backtesting mode
        >>> if self.is_backtesting:
        >>>     self.log_message("Running in backtesting mode")
        """
        return self._is_backtesting

    @property
    def backtesting_start(self):
        return self._backtesting_start

    @property
    def backtesting_end(self):
        return self._backtesting_end

    @property
    def unspent_money(self):
        """Deprecated, will be removed in the future. Please use `self.cash` instead."""
        return self.cash

    @property
    def portfolio_value(self):
        """Returns the current portfolio value (cash + positions value).

        Returns the portfolio value of positions plus cash in US dollars.

        Crypto markets will attempt to resove to US dollars as a quote
        currency.

        Returns
        -------
        portfolio_value : float
            The current portfolio value. Includes the actual values of shares held by the current strategy plus the total cash.

        Example
        -------
        >>> # Get the current portfolio value
        >>> self.log_message(self.portfolio_value)

        """

        self.update_broker_balances(force_update=False)

        return self._portfolio_value

    @property
    def cash(self):
        """Returns the current cash. This is the money that is not used for positions or
        orders (in other words, the money that is available to buy new assets, or cash).

        This property is updated whenever a transaction was filled by the broker or when dividends
        are paid.

        Crypto currencies are a form of cash. Therefore cash will always be zero.

        Returns
        -------
        cash : float
            The current cash.

        Example
        -------
        >>> # Get the current cash available in the account
        >>> self.log_message(self.cash)
        """

        self.update_broker_balances(force_update=False)

        cash_position = self.get_position(self.quote_asset)
        quantity = cash_position.quantity if cash_position else None

        # This is not really true:
        # if quantity is None:
        #     self._set_cash_position(0)
        #     quantity = 0

        if type(quantity) is Decimal:
            quantity = float(quantity)

        return quantity

    @property
    def first_iteration(self):
        """Returns True if this is the first iteration of the strategy (is True if the lifecycle
        method on_trading_iteration is being excuted for the first time).

        Returns
        -------
        first_iteration : bool
            True if this is the first iteration of the strategy.

        Example
        -------
        >>> # Check if this is the first iteration
        >>> if self.first_iteration:
        >>>     self.log_message("This is the first iteration")
        """
        return self._first_iteration

    @property
    def stats_file(self):
        return self._stats_file

    @property
    def stats(self):
        return self._stats

    @property
    def analysis(self):
        return self._analysis

    @property
    def risk_free_rate(self):
        # Get the current datetime
        now = self.get_datetime()

        # Use the yahoo data to get the risk free rate
        rfr = get_risk_free_rate(now)
        return rfr

    # ======= Helper Methods =======================

    def log_message(self, message, color=None, broadcast=False):
        """Logs an info message prefixed with the strategy name.

        Uses python logging to log the message at the `info` level.
        Logging goes to the logging file, not the console.

        Parameters
        ----------
        message : str
            String message for logging.

        color : str
            Color of the message. Eg. `"red"` or `"green"`.

        broadcast : bool
            If True, the message will be broadcasted to any connected message services.

        Returns
        -------
        message : str
            Strategy name plus the original message.

        Example
        --------
        >>> self.log_message('Sending a buy order')
        """
        if color is not None:
            colored_message = colored(message, color)
            self.logger.info(colored_message)
        else:
            self.logger.info(message)

        if broadcast:
            # Send the message to Discord
            self.send_discord_message(message)

        return message

    # ====== Order Methods ===============

    def create_order(
        self,
        asset,
        quantity,
        side,
        limit_price=None,
        stop_price=None,
        time_in_force="gtc",
        good_till_date=None,
        take_profit_price=None,
        stop_loss_price=None,
        stop_loss_limit_price=None,
        trail_price=None,
        trail_percent=None,
        position_filled=False,
        exchange=None,
        quote=None,
        pair=None,
        type=None,
        custom_params={},
    ):
        # noinspection PyShadowingNames,PyUnresolvedReferences
        """Creates a new order for this specific strategy. Once created, an order must still be submitted.

        Some notes on Crypto markets:

        Crypto markets require both a base currency and a quote currency to create an order. For example, use the quote parameter.:

            >>> from lumibot.entities import Asset
            >>>
            >>> self.create_order(
            >>>     Asset(symbol='BTC', asset_type=Asset.AssetType.CRYPTO),
            >>>     .50,
            >>>     'buy',
            >>>     quote=Asset(symbol='USDT', asset_type='crypto'),
            >>> )

        Orders for crypto markets are restriced to: ``market``, ``limit``, ``stop_limit``.

        Crypto markets' orders are simple. There are no compound orders such
        ``oco`` or ``bracket``. Also, duration of orders are all GTC.

        Parameters
        ----------
        asset : str or Asset
            The asset that will be traded. If this is just a stock, then
            ``str`` is sufficient. However, all assets other than stocks
            must use ``Asset``.
        quantity : int string Decimal (float will deprecate)
            The number of shares or units to trade. One may enter an
            int, a string number eg: "3.213", or a Decimal obect,
            eg: Decimal("3.213"). Internally all will convert to Decimal.
        side : str
            Whether the order is ``buy`` or ``sell``.
        type : str
            The type of order. Order types include: ``'market'``, ``'limit'``, ``'stop'``, ``'stop_limit'``,
            ``trailing_stop``, ``'oco'``, ``'bracket'``, ``'oto'``.
            We will try to determine the order type if you do not specify it. It is mandatory to set the type
            for advanced order types such as ``'oco'``, ``'bracket'``, ``'oto'``.
        limit_price : float
            A Limit order is an order to buy or sell at a specified
            price or better. The Limit order ensures that if the
            order fills, it will not fill at a price less favorable
            than your limit price, but it does not guarantee a fill.
        stop_price : float
            A Stop order is an instruction to submit a buy or sell
            market order if and when the user-specified stop trigger
            price is attained or penetrated.
        time_in_force : str
            Amount of time the order is in force. Order types include:
                - ``'day'`` Orders valid for the remainder of the day.
                - ``'gtc'`` Good until cancelled.
                - ``'gtd'`` Good until date.
            (Default: 'day')
        good_till_date : datetime.datetime
            This is the time order is valid for Good Though Date orders.
        take_profit_price : float
            Limit price used for bracket orders and one cancels other
            orders.
        stop_loss_price : float
            Stop price used for bracket orders and one cancels other
            orders.
        stop_loss_limit_price : float
            Stop loss with limit price used for bracket orders and one
            cancels other orders.
        trail_price : float
            Trailing stop orders allow you to continuously and
            automatically keep updating the stop price threshold based
            on the stock price movement. `trail_price` sets the
            trailing price in dollars.
        trail_percent : float
            Trailing stop orders allow you to continuously and
            automatically keep updating the stop price threshold based
            on the stock price movement. E.g. 0.05 would be a 5% trailing stop.
            `trail_percent` sets the trailing price in percent.
        exchange : str
            The exchange where the order will be placed.
            ``Default = 'SMART'``
        quote : Asset
            This is the currency that the main coin being bought or sold
            will exchange in. For example, if trading ``BTC/ETH`` this
            parameter will be 'ETH' (as an Asset object).
        custom_params : dict
            A dictionary of custom parameters that can be used to pass additional information to the broker. This is useful for passing custom parameters to the broker that are not supported by Lumibot.
            E.g. `custom_params={"leverage": 3}` for Kraken margin trading.

        Returns
        -------
        Order
            Order object ready to be submitted for trading.

        Examples
        -------
        >>> # For a market buy order
        >>> order = self.create_order("SPY", 100, "buy")
        >>> self.submit_order(order)

        >>> # For a limit order where limit price = 100
        >>> limit_order = self.create_order("SPY", 1, "buy", limit_price=100)
        >>> self.submit_order(limit_order)

        >>> # Sell 100 shares of TLT
        >>> order = self.create_order("TLT", 100, "sell")
        >>> self.submit_order(order)

        >>> # For a stop loss order
        >>> order = self.create_order("SPY", 100, "buy", stop_price=100.00)
        >>> self.submit_order(order)

        >>> # For a stop limit order
        >>> order = self.create_order("SPY", 100, "buy", limit_price=100.00, stop_price=100.00)
        >>> self.submit_order(order)

        >>> # For a market sell order
        >>> order = self.create_order("SPY", 100, "sell")
        >>> self.submit_order(order)

        >>> # For a limit sell order
        >>> order = self.create_order("SPY", 100, "sell", limit_price=100.00)
        >>> self.submit_order(order)

        >>> # For an order with a trailing stop
        >>> order = self.create_order("SPY", 100, "buy", trail_price=100.00)
        >>> self.submit_order(order)

        >>> # For an OCO order
        >>> order = self.create_order(
        >>>                "SPY",
        >>>                100,
        >>>                "sell",
        >>>                take_profit_price=limit,
        >>>                stop_loss_price=stop_loss,
        >>>                type="oco",
        >>>            )

        >>> # For a bracket order
        >>> order = self.create_order(
        >>>                "SPY",
        >>>                100,
        >>>                "sell",
        >>>                take_profit_price=limit,
        >>>                stop_loss_price=stop_loss,
        >>>                stop_loss_limit_price=stop_loss_limit,
        >>>                type="bracket",
        >>>            )

        >>> # For a bracket order with a trailing stop
        >>> order = self.create_order(
        >>>                "SPY",
        >>>                100,
        >>>                "sell",
        >>>                trail_percent=trail_percent,
        >>>                take_profit_price=limit,
        >>>                stop_loss_price=stop_loss,
        >>>                stop_loss_limit_price=stop_loss_limit,
        >>>                type="bracket",
        >>>            )

        >>> # For an OTO order
        >>> order = self.create_order(
        >>>                "SPY",
        >>>                100,
        >>>                "sell",
        >>>                take_profit_price=limit,
        >>>                stop_loss_price=stop_loss,
        >>>                type="oto",
        >>>            )

        >>> # For a futures order
        >>> from lumibot.entities import Asset
        >>>
        >>> asset = Asset("ES", asset_type=Asset.AssetType.FUTURE, expiration="2019-01-01")
        >>> order = self.create_order(asset, 100, "buy", limit_price=100.00)
        >>> self.submit_order(order)

        >>> # For a futures order with a trailing stop
        >>> from lumibot.entities import Asset
        >>>
        >>> asset = Asset("ES", asset_type=Asset.AssetType.FUTURE, expiration="2019-01-01")
        >>> order = self.create_order(
        >>>                asset,
        >>>                100,
        >>>                "buy",
        >>>                trail_percent=trail_percent,
        >>>                limit_price=limit,
        >>>                stop_price=stop_loss,
        >>>            )
        >>> self.submit_order(order)

        >>> # For an option order
        >>> from lumibot.entities import Asset
        >>>
        >>> asset = Asset("SPY", asset_type=Asset.AssetType.OPTION, expiration="2019-01-01", strike=100.00)
        >>> order = self.create_order(asset, 100, "buy", limit_price=100.00)
        >>> self.submit_order(order)

        >>> # For an option order with a trailing stop
        >>> from lumibot.entities import Asset
        >>>
        >>> asset = Asset("SPY", asset_type=Asset.AssetType.OPTION, expiration="2019-01-01", strike=100.00)
        >>> order = self.create_order(
        >>>                asset,
        >>>                100,
        >>>                "buy",
        >>>                trail_percent=trail_percent,
        >>>                limit_price=limit,
        >>>                stop_price=stop_loss,
        >>>            )
        >>> self.submit_order(order)

        >>> # For a FOREX order
        >>> from lumibot.entities import Asset
        >>>
        >>> asset = Asset(
        >>>    symbol="CHF",
        >>>    currency="EUR",
        >>>    asset_type=Asset.AssetType.FOREX,
        >>>  )
        >>> order = self.create_order(asset, 100, "buy", limit_price=100.00)
        >>> self.submit_order(order)

        >>> # For a options order with a limit price
        >>> from lumibot.entities import Asset
        >>>
        >>> asset = Asset("SPY", asset_type=Asset.AssetType.OPTION, expiration="2019-01-01", strike=100.00)
        >>> order = self.create_order(asset, 100, "buy", limit_price=100.00)
        >>> self.submit_order(order)

        >>> # For a options order with a trailing stop
        >>> from lumibot.entities import Asset
        >>>
        >>> asset = Asset("SPY", asset_type=Asset.AssetType.OPTION, expiration="2019-01-01", strike=100.00)
        >>> order = self.create_order(
        >>>                asset,
        >>>                100,
        >>>                "buy",
        >>>                trail_percent=trail_percent,
        >>>                limit_price=limit,
        >>>                stop_price=stop_loss,
        >>>            )
        >>> self.submit_order(order)

        >>> # For a cryptocurrency order with a market price
        >>> from lumibot.entities import Asset
        >>>
        >>> base = Asset("BTC", asset_type=Asset.AssetType.CRYPTO)
        >>> quote = Asset("USD", asset_type=Asset.AssetType.CRYPTO)
        >>> order = self.create_order(base, 0.05, "buy", quote=quote)
        >>> self.submit_order(order)

        >>> # Placing a limit order with a quote asset for cryptocurrencies
        >>> from lumibot.entities import Asset
        >>>
        >>> base = Asset("BTC", asset_type=Aset.AssetType.CRYPTO)
        >>> quote = Asset("USD", asset_type=Asset.AssetType.CRYPTO)
        >>> order = self.create_order(base, 0.05, "buy", limit_price=41000,  quote=quote)
        >>> self.submit_order(order)
        """

        if quote is None:
            quote = self.quote_asset

        asset = self._sanitize_user_asset(asset)
        order = Order(
            self.name,
            asset,
            quantity,
            side,
            limit_price=limit_price,
            stop_price=stop_price,
            time_in_force=time_in_force,
            good_till_date=good_till_date,
            take_profit_price=take_profit_price,
            stop_loss_price=stop_loss_price,
            stop_loss_limit_price=stop_loss_limit_price,
            trail_price=trail_price,
            trail_percent=trail_percent,
            exchange=exchange,
            position_filled=position_filled,
            date_created=self.get_datetime(),
            quote=quote,
            pair=pair,
            type=type,
            custom_params=custom_params,
        )
        return order

    # ======= Broker Methods ============

    def sleep(self, sleeptime):
        """Sleep for sleeptime seconds.

        Use to pause the execution of the program. This should be used instead of `time.sleep` within the strategy.

        Parameters
        ----------
        sleeptime : float
            Time in seconds the program will be paused.

        Returns
        -------
        None

        Example
        -------
        >>> # Sleep for 5 seconds
        >>> self.sleep(5)
        """
        if not self.is_backtesting:
            # Sleep for the the sleeptime in seconds.
            time.sleep(sleeptime)

        return self.broker.sleep(sleeptime)

    def get_selling_order(self, position):
        """Get the selling order for a position.

        Parameters
        -----------
        position : Position
            The position to get the selling order for.

        Returns
        -------
        Order or None

        Example
        -------
        >>> # Get the selling order for a position
        >>> position = self.get_position("SPY")
        >>> order = self.get_selling_order(position)
        >>> self.submit_order(order)

        >>> # Sell all positions owned by the account
        >>> for position in self.get_positions():
        >>>    order = self.get_selling_order(position)
        >>>    self.submit_order(order)
        """
        if position.asset != self.quote_asset:
            selling_order = self.create_order(position.asset, position.quantity, "sell", quote=self.quote_asset)
            return selling_order
        else:
            return None

    def set_market(self, market):
        """Set the market for trading hours.

        Setting the market will determine the trading hours for live
        trading and for Yahoo backtesting. Not applicable to Pandas
        backtesting.

        Crypto markets are always 24/7.
        `NASDAQ` is default.

        Parameters
        ----------
        market : str

            Short form for the markets.
            List of markets available are:

            "MarketCalendar", "ASX", "BMF", "CFE", "NYSE", "stock",
            "NASDAQ", "BATS", "CME_Equity", "CBOT_Equity",
            "CME_Agriculture", "CBOT_Agriculture", "COMEX_Agriculture",
            "NYMEX_Agriculture", "CME_Rate", "CBOT_Rate",
            "CME_InterestRate", "CBOT_InterestRate", "CME_Bond",
            "CBOT_Bond", "EUREX", "HKEX", "ICE", "ICEUS", "NYFE", "JPX",
            "LSE", "OSE", "SIX", "SSE", "TSX", "TSXV", "BSE", "TASE",
            "TradingCalendar", "ASEX", "BVMF", "CMES", "IEPA", "XAMS",
            "XASX", "XBKK", "XBOG", "XBOM", "XBRU", "XBUD", "XBUE",
            "XCBF", "XCSE", "XDUB", "XFRA", "XETR", "XHEL", "XHKG",
            "XICE", "XIDX", "XIST", "XJSE", "XKAR", "XKLS", "XKRX",
            "XLIM", "XLIS", "XLON", "XMAD", "XMEX", "XMIL", "XMOS",
            "XNYS", "XNZE", "XOSL", "XPAR", "XPHS", "XPRA", "XSES",
            "XSGO", "XSHG", "XSTO", "XSWX", "XTAE", "XTAI", "XTKS",
            "XTSE", "XWAR", "XWBO", "us_futures", "24/7", "24/5",

            (default: `NASDAQ`)

            The market to set.

        Returns
        -------
        None


        Example
        -------
        >>> # Set the market to 24/7
        >>> def initialize(self):
        >>>    # Set the market to 24/7
        >>>    self.set_market('24/7')

        >>> # Set the market to NASDAQ
        >>> self.set_market('NASDAQ')

        >>> # Set the market to NYSE
        >>> self.set_market('NYSE')

        >>> # Set the market to 24/5
        >>> self.set_market('24/5')

        >>> # Set the market to us_futures
        >>> self.set_market('us_futures')

        >>> # Set the market to stock
        >>> self.set_market('stock')

        >>> # Set the market to BATS
        >>> self.set_market('BATS')

        >>> # Set the market to CME_Equity
        >>> self.set_market('CME_Equity')
        """
        markets = [
            "MarketCalendar",
            "ASX",
            "BMF",
            "CFE",
            "NYSE",
            "stock",
            "NASDAQ",
            "BATS",
            "CME_Equity",
            "CBOT_Equity",
            "CME_Agriculture",
            "CBOT_Agriculture",
            "COMEX_Agriculture",
            "NYMEX_Agriculture",
            "CME_Rate",
            "CBOT_Rate",
            "CME_InterestRate",
            "CBOT_InterestRate",
            "CME_Bond",
            "CBOT_Bond",
            "EUREX",
            "HKEX",
            "ICE",
            "ICEUS",
            "NYFE",
            "JPX",
            "LSE",
            "OSE",
            "SIX",
            "SSE",
            "TSX",
            "TSXV",
            "BSE",
            "TASE",
            "TradingCalendar",
            "ASEX",
            "BVMF",
            "CMES",
            "IEPA",
            "XAMS",
            "XASX",
            "XBKK",
            "XBOG",
            "XBOM",
            "XBRU",
            "XBUD",
            "XBUE",
            "XCBF",
            "XCSE",
            "XDUB",
            "XFRA",
            "XETR",
            "XHEL",
            "XHKG",
            "XICE",
            "XIDX",
            "XIST",
            "XJSE",
            "XKAR",
            "XKLS",
            "XKRX",
            "XLIM",
            "XLIS",
            "XLON",
            "XMAD",
            "XMEX",
            "XMIL",
            "XMOS",
            "XNYS",
            "XNZE",
            "XOSL",
            "XPAR",
            "XPHS",
            "XPRA",
            "XSES",
            "XSGO",
            "XSHG",
            "XSTO",
            "XSWX",
            "XTAE",
            "XTAI",
            "XTKS",
            "XTSE",
            "XWAR",
            "XWBO",
            "us_futures",
            "24/7",
            "24/5",
        ]

        if market not in markets:
            raise ValueError(f"Valid market entries are: {markets}. You entered {market}. Please adjust.")

        self.broker.market = market

    def await_market_to_open(self, timedelta=None):
        """Executes infinite loop until market opens

        If the market is closed, pauses code execution until
        self.minutes_before_opening minutes before market opens again.
        If an input (float) is passed as parameter, pauses code
        execution until input minutes before market opens again.

        Parameters
        ---------
        timedelta : int
            Time in minutes before market will open to pause to.
            Overrides the `self.minutes_before_opening`.

        Returns
        -------
        None

        Example
        -------
        >>> # Await market to open (on_trading_iteration will stop running until the market opens)
        >>> self.await_market_to_open()

        """
        if self.broker.market == "24/7":
            return None
        if timedelta is None:
            timedelta = self.minutes_before_opening
        return self.broker._await_market_to_open(timedelta, strategy=self)

    def await_market_to_close(self, timedelta=None):
        """Sleep until market closes.

        If the market is open, pauses code execution until market is
        closed. If an input (float) is passed as parameter, pauses code
        execution starting input minutes before market closes.

        Parameters
        ---------
        timedelta : int
           Time in minutes before market closes to pause.
           Overrides the `self.minutes_before_closing`.

        Returns
        -------
        None

        Example
        -------
        >>> # Sleep until market closes (on_trading_iteration will stop running until the market closes)
        >>> self.await_market_to_close()
        """
        if hasattr(self.broker, "market") and self.broker.market == "24/7":
            return None
        if timedelta is None:
            timedelta = self.minutes_before_closing
        return self.broker._await_market_to_close(timedelta, strategy=self)

    @staticmethod
    def crypto_assets_to_tuple(base, quote):
        """Check for crypto quote, convert to tuple"""
        if isinstance(base, Asset) and base.asset_type == "crypto" and isinstance(quote, Asset):
            return (base, quote)
        return base

    def get_tracked_position(self, asset):
        """Deprecated, will be removed in the future. Please use `get_position()` instead."""

        self.log_message("Warning: get_tracked_position() is deprecated, please use get_position() instead.")
        self.get_position(asset)

    def get_position(self, asset):
        """Get a tracked position given an asset for the current
        strategy.

        Seeks out and returns the position object for the given asset
        in the current strategy.

        Parameters
        ----------
        asset : Asset or str
            Asset object who's traded positions is sought.

        Returns
        -------
        Position or None
            A position object for the assset if there is a tracked
            position or returns None to indicate no tracked position.

        Example
        -------
        >>> # Get the position for the TLT asset
        >>> position = self.get_position("TLT")
        >>> # Show the quantity of the TLT position
        >>> self.log_message(position.quantity)

        """

        # Check if asset is an Asset object or a string
        if not (isinstance(asset, Asset) or isinstance(asset, str)):
            logger.error(f"Asset in get_position() must be an Asset object or a string. You entered {asset}.")
            return None

        asset = self._sanitize_user_asset(asset)
        return self.broker.get_tracked_position(self.name, asset)

    def get_tracked_positions(self):
        """Deprecated, will be removed in the future. Please use `get_positions()` instead."""

        self.log_message("Warning: get_tracked_positions() is deprecated, please use get_positions() instead.")
        return self.get_positions()

    def get_portfolio_value(self):
        """Get the current portfolio value (cash + net equity).

        Parameters
        ----------
        None

        Returns
        -------
        float
            The current portfolio value, which is the sum of the cash and net equity. This is the total value of your account, which is the amount of money you would have if you sold all your assets and closed all your positions. For crypto assets, this is the total value of your account in the quote asset (eg. USDT if that is your quote asset).
        """
        return self.portfolio_value

    def get_cash(self):
        """Get the current cash value in your account.

        Parameters
        ----------
        None

        Returns
        -------
        float
            The current cash value. This is the amount of cash you have in your account, which is the amount of money you can use to buy assets. For crypto assets, this is the amount of the quote asset you have in your account (eg. USDT if that is your quote asset).
        """
        return self.cash

    def get_positions(self):
        """Get all positions for the account.

        Parameters
        ----------
        None

        Returns
        -------
        list
            A list of Position objects for the strategy if there are tracked
            positions or returns and empty list to indicate no tracked
            position.

        Example
        -------
        >>> # Get all tracked positions
        >>> positions = self.get_positions()
        >>> for position in positions:
        >>>     # Show the quantity of each position
        >>>     self.log_message(position.quantity)
        >>>     # Show the asset of each position
        >>>     self.log_message(position.asset)

        """

        return self.broker.get_tracked_positions(self.name)

    def get_historical_bot_stats(self):
        """Get the historical account value.

        Returns
        -------
        pandas.DataFrame
            The historical bot stats.

        Example
        -------
        >>> # Get the historical bot stats
        >>> bot_stats = self.get_historical_bot_stats()
        >>> # Show the historical bot stats
        >>> self.log_message(account_value)
        """
        return self.stats.set_index("datetime")

    @property
    def positions(self):
        return self.get_tracked_positions()

    def _get_contract_details(self, asset):
        """Convert an asset into a IB Contract.

        Used internally to create an IB Contract from an asset. Used
        only with Interactive Brokers.

        Parameters
        ----------
        asset : Asset
            Asset to be converted into and Interactive Brokers contract.

        Returns
        -------
        list of ContractDetails
            ContractDetails is a complete contract definition with
            Interactive Brokers.
        """

        asset = self._sanitize_user_asset(asset)
        return self.broker.get_contract_details(asset)

    def get_tracked_order(self, identifier):
        """Deprecated, will be removed in the future. Please use `get_order()` instead."""

        self.log_message("Warning: get_tracked_order() is deprecated, please use get_order() instead.")
        return self.get_order(identifier)

    def get_order(self, identifier):
        """Get a tracked order given an identifier. Check the details of the order including status, etc.

        Returns
        -------
        Order or None
            An order objects for the identifier

        Example
        -------
        >>> # Get the order object for the order id
        >>> order = self.get_order(order_id)
        >>> # Show the status of the order
        >>> self.log_message(order.status)
        """
        order = self.broker.get_tracked_order(identifier)
        if order is not None and order.strategy == self.name:
            return order
        return None

    def get_tracked_orders(self, identifier):
        """Deprecated, will be removed in the future. Please use `get_orders()` instead."""

        self.log_message("Warning: get_tracked_orders() is deprecated, please use get_orders() instead.")
        return self.get_orders()

    def get_orders(self):
        """Get all the current open orders.

        Returns
        -------
        list of Order objects
            Order objects for the strategy if there are tracked

        Example
        -------
        >>> # Get all tracked orders
        >>> orders = self.get_orders()
        >>> for order in orders:
        >>>     # Show the status of each order
        >>>     self.log_message(order.status)

        >>> # Get all open orders
        >>> orders = self.get_tracked_orders()
        >>> for order in orders:
        >>>     # Show the status of each order
        >>>     self.log_message(order.status)
        >>>     # Check if the order is open
        >>>     if order.status == "open":
        >>>         # Cancel the order
        >>>         self.cancel_order(order)

        """
        return self.broker.get_tracked_orders(self.name)

    def get_tracked_assets(self):
        """Get the list of assets for positions
        and open orders for the current strategy

        Returns
        -------
        list
            A list of assets for the strategy if there are tracked positions or returns and empty list to indicate no tracked.

        Example
        -------
        >>> # Get all tracked assets
        >>> assets = self.get_tracked_assets()
        >>> for asset in assets:
        >>>     # Show the asset name
        >>>     self.log_message(asset.symbol)
        >>>     # Show the quantity of the asset
        >>>     self.log_message(asset.quantity)


        """
        return self.broker.get_tracked_assets(self.name)

    def get_asset_potential_total(self, asset):
        """Get the potential total for the asset (orders + positions).

        Parameters
        ----------
        asset : Asset
            Asset object who's potential total is sought.

        Returns
        -------
        int, float or Decimal
            The potential total for the asset. Decimals are automatically
            returned as floats if less than 4 decimal points

        Example
        -------
        >>> # Get the potential total for the TLT asset
        >>> total = self.get_asset_potential_total("TLT")
        >>> self.log_message(total)

        >>> # Show the potential total for an asset
        >>> asset = Asset("TLT")
        >>> total = self.get_asset_potential_total(asset)
        >>> self.log_message(total)

        >>> # Show the potential total for an asset
        >>> asset = Asset("ES", asset_type="future", expiration_date="2020-01-01")
        >>> total = self.get_asset_potential_total(asset)
        """
        asset = self._sanitize_user_asset(asset)
        return self.broker.get_asset_potential_total(self.name, asset)

    def submit_order(self, order):
        """Submit an order for an asset

        Submits an order object for processing by the active broker.

        Parameters
        ---------
        order : Order object
            Order object containing the asset and instructions for
            executing the order.

        Returns
        -------
        Order object
            Processed order object.

        Example
        -------
        >>> # For a market buy order
        >>> order = self.create_order("SPY", 100, "buy")
        >>> self.submit_order(order)

        >>> # For a limit buy order
        >>> order = self.create_order("SPY", 100, "buy", limit_price=100.00)
        >>> self.submit_order(order)

        >>> # For a stop loss order
        >>> order = self.create_order("SPY", 100, "buy", stop_price=100.00)
        >>> self.submit_order(order)

        >>> # For a stop limit order
        >>> order = self.create_order("SPY", 100, "buy", limit_price=100.00, stop_price=100.00)
        >>> self.submit_order(order)

        >>> # For a market sell order
        >>> order = self.create_order("SPY", 100, "sell")
        >>> self.submit_order(order)

        >>> # For a limit sell order
        >>> order = self.create_order("SPY", 100, "sell", limit_price=100.00)
        >>> self.submit_order(order)

        >>> # For buying a future
        >>> from lumibot.entities import Asset
        >>>
        >>> asset = Asset(
        >>>    "ES",
        >>>    asset_type=Asset.AssetType.FUTURE,
        >>>    expiration_date="2020-01-01",
        >>>    multiplier=100)
        >>> order = self.create_order(asset, 100, "buy")
        >>> self.submit_order(order)

        >>> # For selling a future
        >>> from lumibot.entities import Asset
        >>>
        >>> asset = Asset(
        >>>    "ES",
        >>>    asset_type=Asset.AssetType.FUTURE,
        >>>    expiration_date="2020-01-01"
        >>>    multiplier=100)
        >>> order = self.create_order(asset, 100, "sell")
        >>> self.submit_order(order)

        >>> # For buying an option
        >>> from lumibot.entities import Asset
        >>>
        >>> asset = Asset(
        >>>    "SPY",
        >>>    asset_type=Asset.AssetType.OPTION,
        >>>    expiration_date="2020-01-01",
        >>>    strike_price=100.00,
        >>>    right="call")
        >>> order = self.create_order(asset, 10, "buy")
        >>> self.submit_order(order)

        >>> # For selling an option
        >>> from lumibot.entities import Asset
        >>>
        >>> asset = Asset(
        >>>    "SPY",
        >>>    asset_type=Asset.AssetType.OPTION,
        >>>    expiration_date="2020-01-01",
        >>>    strike_price=100.00,
        >>>    right="call")
        >>> order = self.create_order(asset, 10, "sell")
        >>> self.submit_order(order)

        >>> # For buying a stock
        >>> asset = Asset("SPY")
        >>> order = self.create_order(asset, 10, "buy")
        >>> self.submit_order(order)

        >>> # For selling a stock
        >>> asset = Asset("SPY")
        >>> order = self.create_order(asset, 10, "sell")
        >>> self.submit_order(order)

        >>> # For buying a stock with a limit price
        >>> asset = Asset("SPY")
        >>> order = self.create_order(asset, 10, "buy", limit_price=100.00)
        >>> self.submit_order(order)

        >>> # For selling a stock with a limit price
        >>> asset = Asset("SPY")
        >>> order = self.create_order(asset, 10, "sell", limit_price=100.00)
        >>> self.submit_order(order)

        >>> # For buying a stock with a stop price
        >>> asset = Asset("SPY")
        >>> order = self.create_order(asset, 10, "buy", stop_price=100.00)
        >>> self.submit_order(order)

        >>> # For buying FOREX
        >>> from lumibot.entities import Asset
        >>>
        >>> base_asset = Asset(
            symbol="GBP,
            asset_type=Asset.AssetType.FOREX,
        )
        >>> quote_asset = Asset(
            symbol="USD",
            asset_type=Asset.AssetType.FOREX,
        )
        >>> order = self.create_order(asset, 10, "buy", quote=quote_asset)
        >>> self.submit_order(order)

        >>> # For selling FOREX
        >>> from lumibot.entities import Asset
        >>>
        >>> base_asset = Asset(
            symbol="EUR",
            asset_type=Asset.AssetType.FOREX,
        )
        >>> quote_asset = Asset(
            symbol="USD",
            asset_type=Asset.AssetType.FOREX,
        )
        >>> order = self.create_order(asset, 10, "sell", quote=quote_asset)
        >>> self.submit_order(order)

        >>> # For buying an option with a limit price
        >>> from lumibot.entities import Asset
        >>>
        >>> asset = Asset(
        >>>    "SPY",
        >>>    asset_type=Aset.AssetType.OPTION,
        >>>    expiration_date="2020-01-01",
        >>>    strike_price=100.00,
        >>>    right="call")
        >>> order = self.create_order(asset, 10, "buy", limit_price=100.00)
        >>> self.submit_order(order)

        >>> # For selling an option with a limit price
        >>> from lumibot.entities import Asset
        >>>
        >>> asset = Asset(
        >>>    "SPY",
        >>>    asset_type=Asset.AssetType.OPTION,
        >>>    expiration_date="2020-01-01",
        >>>    strike_price=100.00,
        >>>    right="call")
        >>> order = self.create_order(asset, 10, "sell", limit_price=100.00)
        >>> self.submit_order(order)

        >>> # For buying an option with a stop price
        >>> from lumibot.entities import Asset
        >>>
        >>> asset = Asset(
        >>>    "SPY",
        >>>    asset_type=Asset.AssetType.OPTION,
        >>>    expiration_date="2020-01-01",
        >>>    strike_price=100.00,
        >>>    right="call")
        >>> order = self.create_order(asset, 10, "buy", stop_price=100.00)

        >>> # For selling a stock with a stop price
        >>> asset = Asset("SPY")
        >>> order = self.create_order(asset, 10, "sell", stop_price=100.00)
        >>> self.submit_order(order)

        >>> # For buying a stock with a trailing stop price
        >>> asset = Asset("SPY")
        >>> order = self.create_order(asset, 10, "buy", trailing_stop_price=100.00)
        >>> self.submit_order(order)

        >>> # For selling a stock with a trailing stop price
        >>> asset = Asset("SPY")
        >>> order = self.create_order(asset, 10, "sell", trailing_stop_price=100.00)
        >>> self.submit_order(order)

        >>> # For buying a crypto with a market price
        >>> from lumibot.entities import Asset
        >>>
        >>> asset_base = Asset(
        >>>    "BTC",
        >>>    asset_type=Asset.AssetType.CRYPTO,
        >>> )
        >>> asset_quote = Asset(
        >>>    "USD",
        >>>    asset_type=Asset.AssetType.CRYPTO,
        >>> )
        >>> order = self.create_order(asset_base, 0.1, "buy", quote=asset_quote)
        >>> or...
        >>> order = self.create_order((asset_base, asset_quote), 0.1, "buy")
        >>> self.submit_order(order)

        >>> # For buying a crypto with a limit price
        >>> from lumibot.entities import Asset
        >>>
        >>> asset_base = Asset(
        >>>    "BTC",
        >>>    asset_type=Asset.AssetType.CRYPTO,
        >>> )
        >>> asset_quote = Asset(
        >>>    "USD",
        >>>    asset_type=Asset.AssetType.CRYPTO,
        >>> )
        >>> order = self.create_order(asset_base, 0.1, "buy", limit_price="41250", quote=asset_quote)
        >>> or...
        >>> order = self.create_order((asset_base, asset_quote), 0.1, "buy", limit_price="41250")
        >>> self.submit_order(order)

        >>> # For buying a crypto with a stop limit price
        >>> from lumibot.entities import Asset
        >>>
        >>> asset_base = Asset(
        >>>    "BTC",
        >>>    asset_type=Asset.AssetType.CRYPTO,
        >>> )
        >>> asset_quote = Asset(
        >>>    "USD",
        >>>    asset_type=Asset.AssetType.CRYPTO,
        >>> )
        >>> order = self.create_order(asset_base, 0.1, "buy", limit_price="41325", stop_price="41300", quote=asset_quote)
        >>> or...
        >>> order = self.create_order((asset_base, asset_quote), 0.1, "buy", limit_price="41325", stop_price="41300",)
        >>> self.submit_order(order)

        >>> # For an OCO order
        >>> order = self.create_order(
        >>>                "SPY",
        >>>                100,
        >>>                "sell",
        >>>                take_profit_price=limit,
        >>>                stop_loss_price=stop_loss,
        >>>                type="oco",
        >>>            )
        >>> self.submit_order(order)

        """

        if order is None:
            self.logger.error(
                "Cannot submit a None order, please check to make sure that you have actually created an order before submitting."
            )
            return

        return self.broker.submit_order(order)

    def submit_orders(self, orders):
        """Submit a list of orders

        Submits a list of orders for processing by the active broker.

        Parameters
        ---------
        orders : list of orders
            A list of order objects containing the asset and
            instructions for the orders.

        Returns
        -------
        list of orders
            List of processed order object.

        Example
        -------
        >>> # For 2 market buy orders
        >>> order1 = self.create_order("SPY", 100, "buy")
        >>> order2 = self.create_order("TLT", 200, "buy")
        >>> self.submit_orders([order1, order2])

        >>> # For 2 limit buy orders
        >>> order1 = self.create_order("SPY", 100, "buy", limit_price=100.00)
        >>> order2 = self.create_order("TLT", 200, "buy", limit_price=100.00)
        >>> self.submit_orders([order1, order2])

        >>> # For 2 stop loss orders
        >>> order1 = self.create_order("SPY", 100, "buy", stop_price=100.00)
        >>> order2 = self.create_order("TLT", 200, "buy", stop_price=100.00)
        >>> self.submit_orders([order1, order2])

        >>> # For 2 stop limit orders
        >>> order1 = self.create_order("SPY", 100, "buy", limit_price=100.00, stop_price=100.00)
        >>> order2 = self.create_order("TLT", 200, "buy", limit_price=100.00, stop_price=100.00)
        >>> self.submit_orders([order1, order2])

        >>> # For 2 market sell orders
        >>> order1 = self.create_order("SPY", 100, "sell")
        >>> order2 = self.create_order("TLT", 200, "sell")
        >>> self.submit_orders([order1, order2])

        >>> # For 2 limit sell orders
        >>> order1 = self.create_order("SPY", 100, "sell", limit_price=100.00)
        >>> order2 = self.create_order("TLT", 200, "sell", limit_price=100.00)
        >>> self.submit_orders([order1, order2])

        >>> # For 2 stop loss orders
        >>> order1 = self.create_order("SPY", 100, "sell", stop_price=100.00)
        >>> order2 = self.create_order("TLT", 200, "sell", stop_price=100.00)
        >>> self.submit_orders([order1, order2])

        >>> # For 2 stop limit orders
        >>> order1 = self.create_order("SPY", 100, "sell", limit_price=100.00, stop_price=100.00)
        >>> order2 = self.create_order("TLT", 200, "sell", limit_price=100.00, stop_price=100.00)
        >>> self.submit_orders([order1, order2])

        >>> # For 2 FOREX buy orders
        >>> from lumibot.entities import Asset
        >>>
        >>> base_asset = Asset(
            symbol="EUR",
            asset_type=Asset.AssetType.FOREX,
        )
        >>> quote_asset = Asset(
            symbol="USD",
            asset_type=Asset.AssetType.FOREX,
        )
        >>> order1 = self.create_order(base_asset, 100, "buy", quote=quote_asset)
        >>> order2 = self.create_order(base_asset, 200, "buy", quote=quote_asset)
        >>> self.submit_orders([order1, order2])

        >>> # For 2 FOREX sell orders
        >>> from lumibot.entities import Asset
        >>>
        >>> base_asset = Asset(
            symbol="EUR",
            asset_type=Asset.AssetType.FOREX,
        )
        >>> quote_asset = Asset(
            symbol="USD",
            asset_type=Asset.AssetType.FOREX,
        )
        >>> order1 = self.create_order(base_asset, 100, "sell", quote=quote_asset)
        >>> order2 = self.create_order(base_asset, 200, "sell", quote=quote_asset)
        >>> self.submit_orders([order1, order2])

        >>> # For 2 CRYPTO buy orders.
        >>> from lumibot.entities import Asset
        >>>
        >>> asset_BTC = Asset(
        >>>    "BTC",
        >>>    asset_type=Asset.AssetType.CRYPTO,
        >>> )
        >>> asset_ETH = Asset(
        >>>    "ETH",
        >>>    asset_type=Asset.AssetType.CRYPTO,
        >>> )
        >>> asset_quote = Asset(
        >>>    "USD",
        >>>    asset_type=Aset.AssetType.FOREX,
        >>> )
        >>> order1 = self.create_order(asset_BTC, 0.1, "buy", quote=asset_quote)
        >>> order2 = self.create_order(asset_ETH, 10, "buy", quote=asset_quote)
        >>> self.submit_order([order1, order2])
        >>> or...
        >>> order1 = self.create_order((asset_BTC, asset_quote), 0.1, "buy")
        >>> order2 = self.create_order((asset_ETH, asset_quote), 10, "buy")
        >>> self.submit_order([order1, order2])
        """
        return self.broker.submit_orders(orders)

    def wait_for_order_registration(self, order):
        """Wait for the order to be registered by the broker

        Parameters
        ----------
        order : Order object
            Order object to be registered by the broker.

        Returns
        -------
        Order object

        Example
        -------
        >>> # For a market buy order
        >>> order = self.create_order("SPY", 100, "buy")
        >>> self.submit_order(order)
        >>> self.wait_for_order_registration(order)

        >>> # For a limit buy order
        >>> order = self.create_order("SPY", 100, "buy", limit_price=100.00)
        >>> self.submit_order(order)
        >>> self.wait_for_order_registration(order)


        """
        return self.broker.wait_for_order_registration(order)

    def wait_for_order_execution(self, order):
        """Wait for one specific order to be executed or canceled by the broker

        Parameters
        ----------
        order : Order object
            Order object to be executed by the broker.

        Returns
        -------
        Order object

        Example
        -------
        >>> # For a market buy order
        >>> order = self.create_order("SPY", 100, "buy")
        >>> self.submit_order(order)
        >>> self.wait_for_order_execution(order)


        """
        return self.broker.wait_for_order_execution(order)

    def wait_for_orders_registration(self, orders):
        """Wait for the orders to be registered by the broker

        Parameters
        ----------
        orders : list of orders
            List of order objects to be registered by the broker.

        Returns
        -------
        list of orders

        Example
        -------
        >>> # For 2 market buy orders
        >>> order1 = self.create_order("SPY", 100, "buy")
        >>> order2 = self.create_order("TLT", 200, "buy")
        >>> self.submit_orders([order1, order2])
        >>> self.wait_for_orders_registration([order1, order2])
        """
        return self.broker.wait_for_orders_registration(orders)

    def wait_for_orders_execution(self, orders):
        """Wait for a list of orders to be executed or canceled by the broker

        Parameters
        ----------
        orders : list of orders
            List of order objects to be executed by the broker.

        Returns
        -------
        list of orders

        Example
        -------
        >>> # For 2 market buy orders
        >>> order1 = self.create_order("SPY", 100, "buy")
        >>> order2 = self.create_order("TLT", 200, "buy")
        >>> self.submit_orders([order1, order2])
        >>> self.wait_for_orders_execution([order1, order2])
        """
        return self.broker.wait_for_orders_execution(orders)

    def cancel_order(self, order):
        """Cancel an order.

        Cancels a single open order provided.

        Parameters
        ---------
        An order object that the user seeks to cancel.

        Returns
        -------
        None

        Example
        -------
        >>> # Create an order then cancel it
        >>> order = self.create_order("SPY", 100, "buy")
        >>> self.submit_order(order)
        >>> self.cancel_order(order)

        """
        return self.broker.cancel_order(order)

    def cancel_orders(self, orders):
        """Cancel orders in all strategies.

        Cancels all open orders provided in any of the running
        strategies.

        Parameters
        ----------
        orders : list of Order objects.

        Returns
        -------
        None

        Example
        -------
        >>> # Create two orders then cancel them
        >>> order1 = self.create_order("IBM", 100, "buy")
        >>> order2 = self.create_order("AAPL", 100, "buy")
        >>> self.submit_orders([order1, order2])
        >>>
        >>> # Cancel all orders
        >>> self.cancel_orders([order1, order2])
        """
        return self.broker.cancel_orders(orders)

    def cancel_open_orders(self):
        """Cancel all the strategy open orders.

        Cancels all orders that are open and awaiting execution within
        a given strategy. If running multiple strategies, will only
        cancel the orders in the current strategy.

        Parameters
        ----------
        None

        Returns
        -------
        None

        Example
        -------
        >>> # Cancel all open orders
        >>> self.cancel_open_orders()

        """
        return self.broker.cancel_open_orders(self.name)

    def sell_all(self, cancel_open_orders=True):
        """Sell all strategy positions.

        The system will generate closing market orders for each open
        position. If `cancel_open_orders` is `True`, then all open
        orders will also be cancelled.

        Open orders are cancelled before the positions are closed.

        Parameters
        ----------
        cancel_open_orders : boolean
            Cancel all order if True, leave all orders in place if
            False. Default is True.

        Returns
        -------
        None

        Example
        -------
        >>> # Will close all positions for the strategy
        >>> self.sell_all()
        """
        self.broker.sell_all(self.name, cancel_open_orders=cancel_open_orders, strategy=self)

    def get_last_price(self, asset, quote=None, exchange=None, should_use_last_close=True):
        """Takes an asset and returns the last known price

        Makes an active call to the market to retrieve the last price.
        In backtesting will provide the close of the last complete bar.

        Parameters
        ----------
        asset : Asset object or str
            Asset object for which the last closed price will be
            retrieved.
        quote : Asset object
            Quote asset object for which the last closed price will be
            retrieved. This is required for cryptocurrency pairs.
        exchange : str
            Exchange name for which the last closed price will be
            retrieved. This is required for some cryptocurrency pairs.
        should_use_last_close : bool
            If False, it will make Interactive Brokers only return the
            price of an asset if it has been trading today. Defaults to True.
            TODO: Should this option be depricated? It is now commented out below

        Returns
        -------
        Float or Decimal
            Last closed price as either a float or Decimal object.

        Example
        -------
        >>> # Will return the last price for the asset
        >>> asset = "SPY"
        >>> last_price = self.get_last_price(asset)
        >>> self.log_message(f"Last price for {asset} is {last_price}")

        >>> # Will return the last price for a crypto asset
        >>> base = Asset(symbol="BTC", asset_type="crypto")
        >>> quote = Asset(symbol="USDT", asset_type="crypto")
        >>> last_price = self.get_last_price(base, quote=quote)
        >>> self.log_message(f"Last price for BTC/USDT is {last_price}")

        >>> # Will return the last price for a crypto asset
        >>> base = Asset(symbol="BTC", asset_type="crypto")
        >>> quote = Asset(symbol="USD", asset_type="forex")
        >>> last_price = self.get_last_price(base, quote=quote)
        >>> self.log_message(f"Last price for BTC/USDT is {last_price}")

        >>> # Will return the last price for a futures asset
        >>> self.base = Asset(
        >>>     symbol="ES",
        >>>     asset_type="future",
        >>>     expiration=date(2022, 12, 16),
        >>> )
        >>> price = self.get_last_price(asset=self.base, exchange="CME")
        """

        # Check if the asset is valid
<<<<<<< HEAD
        if asset is None or (isinstance(asset, Asset) and not asset.is_valid()):
            logging.error(
=======
        if asset is None or (type(asset) == Asset and asset.is_valid() is False):
            self.logger.error(
>>>>>>> 26a19f4b
                f"Asset in get_last_price() must be a valid asset. Got {asset} of type {type(asset)}. You may be missing some of the required parameters for the asset type (eg. strike price for options, expiry for options/futures, etc)."
            )
            return None

        # Check if the Asset object is a string or Asset object
        if not (isinstance(asset, Asset) or isinstance(asset, str) or isinstance(asset, tuple)):
            logger.error(
                f"Asset in get_last_price() must be a string or Asset or tuple object. Got {asset} of type {type(asset)}"
            )
            return None

        asset = self._sanitize_user_asset(asset)

        if quote is None:
            quote_asset = self.quote_asset
        else:
            quote_asset = quote

        try:
            return self.broker.get_last_price(
                asset,
                quote=quote_asset,
                exchange=exchange,
                # should_use_last_close=should_use_last_close,
            )
        except Exception as e:
            self.log_message(f"Could not get last price for {asset}", color="red")
            self.log_message(f"{e}")
            return None

    def get_tick(self, asset):
        """Takes an Asset and returns the last known price"""
        # TODO: Should this function be depricated? This appears to be an IBKR-only thing.
        asset = self._sanitize_user_asset(asset)
        return self.broker._get_tick(asset)

    def get_last_prices(self, assets, quote=None, exchange=None):
        """Takes a list of assets and returns the last known prices

        Makes an active call to the market to retrieve the last price. In backtesting will provide the close of the last complete bar.

        Parameters
        ----------
        assets : list of Asset objects
            List of Asset objects for which the last closed price will be retrieved.
        quote : Asset object
            Quote asset object for which the last closed price will be
            retrieved. This is required for cryptocurrency pairs.
        exchange : str
            The exchange to get the prices of.

        Returns
        -------
        list of floats or Decimals
            Last known closing prices as either a list of floats or Decimal objects.

        Example
        -------
        >>> # Will return the last price for the assets
        >>> assets = ["SPY", "TLT"]
        >>> last_prices = self.get_last_prices(assets)
        """
        symbol_asset = isinstance(assets[0], str)
        if symbol_asset:
            assets = [self._sanitize_user_asset(asset) for asset in assets]

        asset_prices = self.broker.get_last_prices(assets, quote=quote, exchange=exchange)

        if symbol_asset:
            return {a.symbol: p for a, p in asset_prices.items()}
        else:
            return asset_prices

    # ======= Broker Methods  ============
    def options_expiry_to_datetime_date(self, date):
        """Converts an IB Options expiry to datetime.date.

        Parameters
        ----------
            date : str
                String in the format of 'YYYYMMDD'

        Returns
        -------
            datetime.date

        Example
        -------
        >>> # Will return the date for the expiry
        >>> date = "20200101"
        >>> expiry_date = self.options_expiry_to_datetime_date(date)
        >>> self.log_message(f"Expiry date for {date} is {expiry_date}")
        """
        return datetime.datetime.strptime(date, "%Y%m%d").date()

    def get_chains(self, asset):
        """Returns option chains.

        Obtains option chain information for the asset (stock) from each
        of the exchanges the options trade on and returns a dictionary
        for each exchange.

        Parameters
        ----------
        asset : Asset object
            The stock whose option chain is being fetched. Represented
            as an asset object.

        Returns
        -------
        dictionary of dictionary
            Format:
            - `Multiplier` (str) eg: `100`
            - 'Chains' - paired Expiration/Strike info to guarentee that the strikes are valid for the specific
                         expiration date.
                         Format:
                           chains['Chains']['CALL'][exp_date] = [strike1, strike2, ...]
                         Expiration Date Format: 2023-07-31

        Example
        -------
        >>> # Will return the option chains for SPY
        >>> asset = "SPY"
        >>> chains = self.get_chains(asset)
        """
        asset = self._sanitize_user_asset(asset)
        return self.broker.get_chains(asset)

    def get_chain(self, chains, exchange="SMART"):
        """Returns option chain for a particular exchange.

        Takes in a full set of chains for all the exchanges and returns
        on chain for a given exchange. The full chains are returned
        from `get_chains` method.

        Parameters
        ----------
        chains : dictionary of dictionaries
            The chains dictionary created by `get_chains` method.

        exchange : str optional
            The exchange such as `SMART`, `CBOE`. Default is `SMART`

        Returns
        -------
        dictionary of dictionary
            Format:
            - `Multiplier` (str) eg: `100`
            - 'Chains' - paired Expiration/Strke info to guarentee that the stikes are valid for the specific
                         expiration date.
                         Format:
                           chains['Chains']['CALL'][exp_date] = [strike1, strike2, ...]
                         Expiration Date Format: 2023-07-31

        Example
        -------
        >>> # Will return the option chains for SPY
        >>> asset = "SPY"
        >>> chain = self.get_chain(asset)
        """
        return self.broker.get_chain(chains)

    def get_expiration(self, chains):
        """Returns expiration dates for an option chain for a particular
        exchange.

        Using the `chains` dictionary obtained from `get_chains` finds
        all expiry dates for the option chains on a given
        exchange. The return list is sorted.

        Parameters
        ---------
        chains : dictionary of dictionaries
            The chains dictionary created by `get_chains` method.

        exchange : str optional
            The exchange such as `SMART`, `CBOE`. Default is `SMART`.

        Returns
        -------
        list of datetime.date
            Sorted list of dates in the form of `2022-10-13`.

        Example
        -------
        >>> # Will return the expiry dates for SPY
        >>> asset = "SPY"
        >>> expiry_dates = self.get_expiration(asset)
        """
        return self.broker.get_expiration(chains)

    def get_multiplier(self, chains, exchange="SMART"):
        """Returns option chain for a particular exchange.

        Using the `chains` dictionary obtained from `get_chains` finds
        all the multipliers for the option chains on a given
        exchange.

        Parameters
        ----------
        chains : dictionary of dictionaries
            The chains dictionary created by `get_chains` method.

        exchange : str optional
            The exchange such as `SMART`, `CBOE`. Default is `SMART`

        Returns
        -------
        list of str
            Sorted list of dates in the form of `20221013`.

        Example
        -------
        >>> # Will return the multiplier for SPY
        >>> asset = "SPY"
        >>> multiplier = self.get_multiplier(asset)
        """

        return self.broker.get_multiplier(chains, exchange=exchange)

    def get_strikes(self, asset, chains=None):
        """Returns a list of strikes for a give underlying asset.

        Using the `chains` dictionary obtained from `get_chains` finds
        all the multiplier for the option chains on a given
        exchange.

        Parameters
        ----------
        asset : Asset
            Asset object as normally used for an option but without
            the strike information. The Asset object must be an option asset type.
        chains : dictionary of dictionaries, optional
            The chains dictionary created by `get_chains` method. If not
            provided, the method will fetch the chains for the asset.

        Returns
        -------
        list of floats
            Sorted list of strikes as floats.

        Example
        -------
        >>> # Will return the strikes for SPY
        >>> asset = "SPY"
        >>> strikes = self.get_strikes(asset)
        """

        asset = self._sanitize_user_asset(asset)
        return self.broker.get_strikes(asset, chains)

    def find_first_friday(self, timestamp):
        # Convert the timestamp to a datetime object if it's not already one
        if isinstance(timestamp, pd.Timestamp):
            timestamp = timestamp.to_pydatetime()

        # Get the day index of the first day of the month (0 is Monday, 1 is Tuesday, etc.)
        day_index = timestamp.weekday()

        # Calculate the number of days to add to reach the first Friday
        days_to_add = (4 - day_index) % 7

        # Create a new datetime object for the first Friday of the month
        first_friday = timestamp + datetime.timedelta(days=days_to_add)

        return first_friday

    def get_option_expiration_after_date(self, dt: datetime.date):
        """Returns the next option expiration date after the given date.

        Parameters
        ----------
        dt : datetime.date
            The date to find the next option expiration date after.

        Returns
        -------
        datetime.date
            The next option expiration date after the given date.

        Example
        -------
        >>> # Will return the next option expiration date after the given date
        >>> dt = datetime.date(2021, 1, 1)
        >>> next_option_expiration = self.get_next_option_expiration(dt)
        """

        tz = self.timezone
        if dt.tzinfo is None:
            dt = pd.Timestamp(dt).tz_localize(tz)
        else:
            dt = pd.Timestamp(dt).tz_convert(tz)

        # Loop over this month and the next month
        for month_increment in [0, 1]:
            # Calculate the first day of the target month
            first_day_of_month = (
                pd.Timestamp(dt.year, dt.month + month_increment, 1)
                if dt.month + month_increment <= 12
                else pd.Timestamp(dt.year + 1, (dt.month + month_increment) % 12, 1)
            )

            # Localize the first day of the month to the timezone
            first_day_of_month = first_day_of_month.tz_localize(tz)

            # Get the first Friday of the month
            first_friday = self.find_first_friday(first_day_of_month)

            # Calculate the third Friday
            third_friday = first_friday + pd.tseries.offsets.Week(2)

            # Check if the third Friday is after the input date
            if third_friday > dt:
                expiration = third_friday
                break

        # Check if the market is open on the expiration date, if not then get the previous open day
        nyse = mcal.get_calendar("NYSE")

        # Get the schedule for all the days that the market is open between the given date and the proposed expiration date
        end_date = expiration + pd.tseries.offsets.BusinessDay(
            2
        )  # Add 2 days to include the expiration date, in case it is a holiday
        schedule = nyse.schedule(start_date=dt, end_date=end_date)

        # Change the schedule index timezone to be the same as the expiration date timezone
        schedule.index = schedule.index.tz_localize(tz)

        # Check if the expiration date is in the schedule, if not then get the previous open day. Make sure they're only comparing dates, not times
        if expiration.date() not in schedule.index.date:
            # Find the date in the schedule that is right before the expiration date
            previous_open_day = schedule.index[schedule.index < expiration][-1]
            return previous_open_day.date()
        else:
            return expiration.date()

    def get_greeks(
        self,
        asset,
        asset_price=None,
        underlying_price=None,
        risk_free_rate=None,
        query_greeks=False,
    ):
        """Returns the greeks for the option asset at the current
        bar.

        Will return all the greeks available. API Querying for prices
        and rates are expensive, so they should be passed in as arguments
        most of the time.

        Parameters
        ----------
        asset : Asset
            Option asset only for with greeks are desired.
        asset_price : float, optional
            The price of the option asset, by default None
        underlying_price : float, optional
            The price of the underlying asset, by default None
        risk_free_rate : float, optional
            The risk-free rate used in interest calculations, by default None
        query_greeks : bool, optional
            Whether to query the greeks from the broker. By default, the greeks are calculated locally, but if the
            broker supports it, they can be queried instead which could theoretically be more precise.

        Returns
        -------
        Returns a dictionary with greeks as keys and greek values as
        values.

        implied_volatility : float
            The implied volatility.
        delta : float
            The option delta value.
        option_price : float
            The option price.
        pv_dividend : float
            The present value of dividends expected on the option's
            underlying.
        gamma : float
            The option gamma value.
        vega : float
            The option vega value.
        theta : float
            The option theta value.
        underlying_price :
            The price of the underlying.

        Example
        -------
        >>> # Will return the greeks for SPY
        >>> opt_asset = Asset("SPY", expiration=date(2021, 1, 1), strike=100, option_type="call"
        >>> greeks = self.get_greeks(opt_asset)
        >>> implied_volatility = greeks["implied_volatility"]
        >>> delta = greeks["delta"]
        >>> gamma = greeks["gamma"]
        >>> vega = greeks["vega"]
        >>> theta = greeks["theta"]
        """
        if asset.asset_type != "option":
            self.log_message(
                "The greeks method was called using an asset other "
                "than an option. Unable to retrieve greeks for non-"
                "option assest."
            )
            return None

        # Do the expensize API calls here if needed
        opt_price = asset_price if asset_price is not None else self.get_last_price(asset)
        if risk_free_rate is not None:
            risk_free_rate = risk_free_rate
        else:
            risk_free_rate = self.risk_free_rate
        if underlying_price is None:
            underlying_asset = Asset(symbol=asset.symbol, asset_type="stock")
            und_price = self.get_last_price(underlying_asset)
        else:
            und_price = underlying_price

        return self.broker.get_greeks(
            asset,
            asset_price=opt_price,
            underlying_price=und_price,
            risk_free_rate=risk_free_rate,
        )

    # ======= Data Source Methods =================

    @property
    def timezone(self):
        """Returns the timezone of the data source. By default, America/New_York.

        Returns
        -------
        str
            The timezone of the data source.

        Example
        -------
        >>> # Will return the timezone of the data source
        >>> timezone = self.timezone
        >>> self.log_message(f"Timezone: {timezone}")
        """
        return self.broker.data_source.DEFAULT_TIMEZONE

    @property
    def pytz(self):
        """Returns the pytz object of the data source. By default, America/New_York.

        Returns
        -------
        pytz.timezone
            The pytz object of the data source.

        Example
        -------
        >>> # Will return the pytz object of the data source
        >>> pytz = self.pytz
        >>> self.log_message(f"pytz: {pytz}")
        """
        return self.broker.data_source.DEFAULT_PYTZ

    def get_datetime(self):
        """Returns the current datetime according to the data source. In a backtest this will be the current bar's datetime. In live trading this will be the current datetime on the exchange.

        Returns
        -------
        datetime.datetime
            The current datetime.

        Example
        -------
        >>> # Will return the current datetime
        >>> datetime = self.get_datetime()
        >>> self.log_message(f"The current datetime is {datetime}")
        """
        return self.broker.data_source.get_datetime()

    def get_timestamp(self):
        """Returns the current timestamp according to the data source. In a backtest this will be the current bar's timestamp. In live trading this will be the current timestamp on the exchange.

        Returns
        -------
        int
            The current timestamp.

        Example
        -------
        >>> # Will return the current timestamp
        >>> timestamp = self.get_timestamp()
        >>> self.log_message(f"The current timestamp is {timestamp}")
        """
        return self.broker.data_source.get_timestamp()

    def get_round_minute(self, timeshift=0):
        """Returns the current minute rounded to the nearest minute. In a backtest this will be the current bar's timestamp. In live trading this will be the current timestamp on the exchange.

        Parameters
        ----------
        timeshift : int
            The number of minutes to shift the time.

        Returns
        -------
        int
            The current minute rounded to the nearest minute.

        Example
        -------
        >>> # Will return the current minute rounded to the nearest minute
        >>> round_minute = self.get_round_minute()
        >>> self.log_message(f"The current minute rounded to the nearest minute is {round_minute}")
        """
        return self.broker.data_source.get_round_minute(timeshift=timeshift)

    def get_last_minute(self):
        """Returns the last minute of the current day. In a backtest this will be the current bar's timestamp. In live trading this will be the current timestamp on the exchange.

        Returns
        -------
        int
            The last minute of the current day.

        Example
        -------
        >>> # Will return the last minute of the current day
        >>> last_minute = self.get_last_minute()
        >>> self.log_message(f"The last minute of the current day is {last_minute}")
        """
        return self.broker.data_source.get_last_minute()

    def get_round_day(self, timeshift=0):
        """Returns the current day rounded to the nearest day. In a backtest this will be the current bar's timestamp. In live trading this will be the current timestamp on the exchange.

        Parameters
        ----------
        timeshift : int
            The number of days to shift the time.

        Returns
        -------
        int
            The current day rounded to the nearest day.

        Example
        -------
        >>> # Will return the current day rounded to the nearest day
        >>> round_day = self.get_round_day()
        >>> self.log_message(f"The current day rounded to the nearest day is {round_day}")
        """
        return self.broker.data_source.get_round_day(timeshift=timeshift)

    def get_last_day(self):
        """Returns the last day of the current month. In a backtest this will be the current bar's timestamp. In live trading this will be the current timestamp on the exchange.

        Returns
        -------
        int
            The last day of the current month.

        Example
        -------
        >>> # Will return the last day of the current month
        >>> last_day = self.get_last_day()
        >>> self.log_message(f"The last day of the current month is {last_day}")
        """
        return self.broker.data_source.get_last_day()

    def get_datetime_range(self, length, timestep="minute", timeshift=None):
        """Returns a list of datetimes for the given length and timestep.

        Parameters
        ----------
        length : int
            The number of datetimes to return.
        timestep : str
            The timestep of the datetimes.
        timeshift : int
            The number of timesteps to shift the datetimes.

        Returns
        -------
        list
            A list of datetimes.

        Example
        -------
        >>> # Will return a list of datetimes for the current day
        >>> datetimes = self.get_datetime_range(length=1, timestep="day")
        >>> self.log_message(f"Datetimes: {datetimes}")
        """
        return self.broker.data_source.get_datetime_range(length, timestep=timestep, timeshift=timeshift)

    def localize_datetime(self, dt: datetime.datetime):
        """Returns a datetime localized to the data source's timezone.

        Parameters
        ----------
        dt : datetime.datetime
            The datetime to localize.

        Returns
        -------
        datetime.datetime
            The localized datetime.

        Example
        -------
        >>> # Will return a datetime localized to the data source's timezone
        >>> localize_datetime = self.localize_datetime(dt=datetime.datetime(2020, 1, 1))
        >>> self.log_message(f"Localized datetime: {localize_datetime}")
        """
        return self.broker.data_source.localize_datetime(dt)

    def to_default_timezone(self, dt: datetime.datetime):
        """Returns a datetime localized to the data source's default timezone.

        Parameters
        ----------
        dt : datetime.datetime
            The datetime to localize.

        Returns
        -------
        datetime.datetime
            The localized datetime.

        Example
        -------
        >>> # Will return a datetime localized to the data source's default timezone
        >>> to_default_timezone = self.to_default_timezone(dt=datetime.datetime(2020, 1, 1))
        >>> self.log_message(f"Localized datetime: {to_default_timezone}")
        """
        return self.broker.data_source.to_default_timezone(dt)

    def load_pandas(self, asset, df):
        asset = self._sanitize_user_asset(asset)
        self.broker.data_source.load_pandas(asset, df)

    def create_asset(
        self,
        symbol: str,
        asset_type: str = "stock",
        expiration: datetime.datetime = None,
        strike: float = None,
        right: str = None,
        multiplier: int = 1,
    ):
        """Creates an asset object. This is used to create an asset object.

        Parameters
        ----------
        symbol : str
            The symbol of the asset.

        asset_type : str
            The type of the asset. Can be either "stock", "option", or "future", "crytpo".

        expiration : datetime.datetime
            The expiration date of the asset (optional, only required for options and futures).

        strike : str
            The strike price of the asset (optional, only required for options).

        right : str
            The right of the option (optional, only required for options).

        multiplier : int
            The multiplier of the asset (optional, only required for options and futures).

        Returns
        -------
        Asset
            The asset object.

        Example
        -------
        >>> # Will create a stock object
        >>> asset = self.create_asset("AAPL", asset_type="stock")

        >>> # Will create an option object
        >>> asset = self.create_asset("AAPL", asset_type="option", expiration=datetime.datetime(2020, 1, 1), strike=100, right="CALL")

        >>> # Will create a future object
        >>> asset = self.create_asset("AAPL", asset_type="future", multiplier=100)

        >>> # Will create a FOREX asset
        >>> asset = self.create_asset(symbol="EUR", asset_type="forex")

        >>> # Will create a CRYPTO asset
        >>> asset = self.create(symbol="BTC", asset_type="crypto"),
        >>> asset = self.create(symbol="USDT", asset_type="crypto"),
        >>> asset = self.create(symbol="EUR", asset_type="crypto"),
        >>> asset = self.create(symbol="ETH", asset_type="crypto"),
        """
        # If backtesting,  return existing asset if in store.
        if self.is_backtesting and asset_type != "crypto":
            # Check for existing asset.
            for asset in self.broker.data_source._data_store:
                is_symbol = asset.symbol == symbol
                is_asset_type = asset.asset_type == asset_type
                is_expiration = asset.expiration == expiration
                if asset.strike != "" and strike != "":
                    is_strike = float(asset.strike) == float(strike)
                else:
                    is_strike = asset.strike == strike
                is_right = asset.right == right
                is_multiplier = asset.multiplier == multiplier
                if asset_type == "stock" and (is_symbol and is_asset_type and is_multiplier):
                    return asset
                elif asset_type == "future" and (is_symbol and is_asset_type and is_expiration and is_multiplier):
                    return asset
                elif asset_type == "option" and (
                    is_symbol and is_asset_type and is_expiration and is_right and is_strike and is_multiplier
                ):
                    return asset
                else:
                    pass

        return Asset(
            symbol=symbol,
            asset_type=asset_type,
            expiration=expiration,
            strike=strike,
            right=right,
            multiplier=multiplier,
        )

    def add_marker(self, name, value=None, color=None, symbol="circle", size=None, detail_text=None, dt=None):
        """Adds a marker to the indicators plot that loads after a backtest. This can be used to mark important events on the graph, such as price crossing a certain value, marking a support level, marking a resistance level, etc.

        Parameters
        ----------
        name : str
            The name of the marker. This is used to display the name on the graph. Eg. "Overbought", "Oversold", "Stop Loss", "Take Profit", ...
        symbol : str
            The symbol of the marker. Possible values are 'circle', 'circle-open', 'circle-dot', 'circle-open-dot', 'square', 'square-open', 'square-dot', 'square-open-dot', 'diamond', 'diamond-open', 'diamond-dot', 'diamond-open-dot', 'cross', 'cross-open', 'cross-dot', 'cross-open-dot', 'x', 'x-open', 'x-dot', 'x-open-dot', 'triangle-up', 'triangle-up-open', 'triangle-up-dot', 'triangle-up-open-dot', 'triangle-down', 'triangle-down-open', 'triangle-down-dot', 'triangle-down-open-dot', 'triangle-left', 'triangle-left-open', 'triangle-left-dot', 'triangle-left-open-dot', 'triangle-right', 'triangle-right-open', 'triangle-right-dot', 'triangle-right-open-dot', 'triangle-ne', 'triangle-ne-open', 'triangle-ne-dot', 'triangle-ne-open-dot', 'triangle-se', 'triangle-se-open', 'triangle-se-dot', 'triangle-se-open-dot', 'triangle-sw', 'triangle-sw-open', 'triangle-sw-dot', 'triangle-sw-open-dot', 'triangle-nw', 'triangle-nw-open', 'triangle-nw-dot', 'triangle-nw-open-dot', 'pentagon', 'pentagon-open', 'pentagon-dot', 'pentagon-open-dot', 'hexagon', 'hexagon-open', 'hexagon-dot', 'hexagon-open-dot', 'hexagon2', 'hexagon2-open', 'hexagon2-dot', 'hexagon2-open-dot', 'octagon', 'octagon-open', 'octagon-dot', 'octagon-open-dot', 'star', 'star-open', 'star-dot', 'star-open-dot', 'hexagram', 'hexagram-open', 'hexagram-dot', 'hexagram-open-dot', 'star-triangle-up', 'star-triangle-up-open', 'star-triangle-up-dot', 'star-triangle-up-open-dot', 'star-triangle-down', 'star-triangle-down-open', 'star-triangle-down-dot', 'star-triangle-down-open-dot', 'star-square', 'star-square-open', 'star-square-dot', 'star-square-open-dot', 'star-diamond', 'star-diamond-open', 'star-diamond-dot', 'star-diamond-open-dot', 'diamond-tall', 'diamond-tall-open', 'diamond-tall-dot', 'diamond-tall-open-dot', 'diamond-wide', 'diamond-wide-open', 'diamond-wide-dot', 'diamond-wide-open-dot', 'hourglass', 'hourglass-open', 'bowtie', 'bowtie-open', 'circle-cross', 'circle-cross-open', 'circle-x', 'circle-x-open', 'square-cross', 'square-cross-open', 'square-x', 'square-x-open', 'diamond-cross', 'diamond-cross-open', 'diamond-x', 'diamond-x-open', 'cross-thin', 'cross-thin-open', 'x-thin', 'x-thin-open', 'asterisk', 'asterisk-open', 'hash', 'hash-open', 'hash-dot', 'hash-open-dot', 'y-up', 'y-up-open', 'y-down', 'y-down-open', 'y-left', 'y-left-open', 'y-right', 'y-right-open', 'line-ew', 'line-ew-open', 'line-ns', 'line-ns-open', 'line-ne', 'line-ne-open', 'line-nw', 'line-nw-open', 'arrow-up', 'arrow-up-open', 'arrow-down', 'arrow-down-open', 'arrow-left', 'arrow-left-open', 'arrow-right', 'arrow-right-open', 'arrow-bar-up', 'arrow-bar-up-open', 'arrow-bar-down', 'arrow-bar-down-open', 'arrow-bar-left', 'arrow-bar-left-open', 'arrow-bar-right', 'arrow-bar-right-open', 'arrow', 'arrow-open', 'arrow-wide', 'arrow-wide-open'
        value : float or int
            The value of the marker. Default is the current portfolio value.
        color : str
            The color of the marker. Possible values are "red", "green", "blue", "yellow", "orange", "purple", "pink", "brown", "black", and "white".
        size : int
            The size of the marker.
        detail_text : str
            The text to display when the marker is hovered over.
        dt : datetime.datetime or pandas.Timestamp
            The datetime of the marker. Default is the current datetime.

        Example
        -------
        >>> # Will add a marker to the chart
        >>> self.add_chart_marker("Overbought", symbol="circle", color="red", size=10)
        """

        # Check that the parameters are valid
        if not isinstance(name, str):
            raise ValueError(
                f"Invalid name parameter in add_marker() method. Name must be a string but instead got {name}, "
                f"which is a type {type(name)}."
            )

        if not isinstance(symbol, str):
            raise ValueError(
                f"Invalid symbol parameter in add_marker() method. Symbol must be a string but instead got {symbol}, "
                f"which is a type {type(symbol)}."
            )

        if value is not None and not isinstance(value, (float, int, np.float64)):
            raise ValueError(
                f"Invalid value parameter in add_marker() method. Value must be a float or int but instead "
                f"got {value}, which is a type {type(value)}."
            )

        if color is not None and not isinstance(color, str):
            raise ValueError(
                f"Invalid color parameter in add_marker() method. Color must be a string but instead got {color}, "
                f"which is a type {type(color)}."
            )

        if size is not None and not isinstance(size, int):
            raise ValueError(
                f"Invalid size parameter in add_marker() method. Size must be an int but instead got {size}, "
                f"which is a type {type(size)}."
            )

        if detail_text is not None and not isinstance(detail_text, str):
            raise ValueError(
                f"Invalid detail_text parameter in add_marker() method. Detail_text must be a string but instead "
                f"got {detail_text}, which is a type {type(detail_text)}."
            )

        if dt is not None and not isinstance(dt, (datetime.datetime, pd.Timestamp)):
            raise ValueError(
                f"Invalid dt parameter in add_marker() method. Dt must be a datetime.datetime but instead got {dt}, "
                f"which is a type {type(dt)}."
            )

        # If no datetime is specified, use the current datetime
        if dt is None:
            dt = self.get_datetime()

        # If no value is specified, use the current portfolio value
        if value is None:
            value = self.get_portfolio_value()

        # Check for duplicate markers
        if len(self._chart_markers_list) > 0:
            timestamp = dt.timestamp()
            for marker in self._chart_markers_list:
                if marker["timestamp"] == timestamp and marker["name"] == name and marker["symbol"] == symbol:
                    return None

        new_marker = {
            "datetime": dt,
            "timestamp": dt.timestamp(),  # This is to speed up the process of finding duplicate markers
            "name": name,
            "symbol": symbol,
            "color": color,
            "size": size,
            "value": value,
            "detail_text": detail_text,
        }

        self._chart_markers_list.append(new_marker)

        return new_marker

    def get_markers_df(self):
        """Returns the markers on the indicator chart as a pandas DataFrame.

        Returns
        -------
        pandas.DataFrame
            The markers on the indicator chart.
        """

        df = pd.DataFrame(self._chart_markers_list)

        return df

    def add_line(self, name, value, color=None, style="solid", width=None, detail_text=None, dt=None):
        """Adds a line data point to the indicator chart. This can be used to add lines such as bollinger bands, prices for specific assets, or any other line you want to add to the chart.

        Parameters
        ----------
        name : str
            The name of the line. This is used to display the name on the graph. Eg. "Overbought", "Oversold", "Stop Loss", "Take Profit", ...
        value : float or int
            The value of the line.
        color : str
            The color of the line. Possible values are "red", "green", "blue", "yellow", "orange", "purple", "pink", "brown", "black", "white", "gray", "lightgray", "darkgray", "lightblue", "darkblue", "lightgreen", "darkgreen", "lightred", "darkred" and any hex color code.
        style : str
            The style of the line. Possible values are "solid", "dotted", and "dashed".
        width : int
            The width of the line.
        detail_text : str
            The text to display when the line is hovered over.
        dt : datetime.datetime or pandas.Timestamp
            The datetime of the line. Default is the current datetime.

        Example
        -------
        >>> # Will add a line to the chart
        >>> self.add_chart_line("Overbought", value=80, color="red", style="dotted", width=2)
        """

        # Check that the parameters are valid
        if not isinstance(name, str):
            raise ValueError(
                f"Invalid name parameter in add_line() method. Name must be a string but instead got {name}, "
                f"which is a type {type(name)}."
            )

        if not isinstance(value, (float, int, np.float64)):
            raise ValueError(
                f"Invalid value parameter in add_line() method. Value must be a float or int but instead got {value}, "
                f"which is a type {type(value)}."
            )

        if color is not None and not isinstance(color, str):
            raise ValueError(
                f"Invalid color parameter in add_line() method. Color must be a string but instead got {color}, "
                f"which is a type {type(color)}."
            )

        if not isinstance(style, str):
            raise ValueError(
                f"Invalid style parameter in add_line() method. Style must be a string but instead got {style}, "
                f"which is a type {type(style)}."
            )

        if width is not None and not isinstance(width, int):
            raise ValueError(
                f"Invalid width parameter in add_line() method. Width must be an int but instead got {width}, "
                f"which is a type {type(width)}."
            )

        if detail_text is not None and not isinstance(detail_text, str):
            raise ValueError(
                f"Invalid detail_text parameter in add_line() method. Detail_text must be a string but instead got "
                f"{detail_text}, which is a type {type(detail_text)}."
            )

        if dt is not None and not isinstance(dt, (datetime.datetime, pd.Timestamp)):
            raise ValueError(
                f"Invalid dt parameter in add_line() method. Dt must be a datetime.datetime but instead got {dt}, "
                f"which is a type {type(dt)}."
            )

        # If no datetime is specified, use the current datetime
        if dt is None:
            dt = self.get_datetime()

        # Whenever you want to add a new line, use the following code
        self._chart_lines_list.append(
            {
                "datetime": dt,
                "name": name,
                "value": value,
                "color": color,
                "style": style,
                "width": width,
                "detail_text": detail_text,
            }
        )

    def get_lines_df(self):
        """Returns a dataframe of the lines on the indicator chart.

        Returns
        -------
        pandas.DataFrame
            The lines on the indicator chart.
        """

        df = pd.DataFrame(self._chart_lines_list)

        return df

    def write_backtest_settings(self, settings_file):
        datasource = self.broker.data_source
        auto_adjust = datasource.auto_adjust if hasattr(datasource, "auto_adjust") else False
        settings = {
            "name": self.name,
            "backtesting_start": self.backtesting_start,
            "backtesting_end": self.backtesting_end,
            "budget": self.initial_budget,
            "risk_free_rate": self.risk_free_rate,
            "minutes_before_closing": self.minutes_before_closing,
            "minutes_before_opening": self.minutes_before_opening,
            "sleeptime": self.sleeptime,
            "auto_adjust": auto_adjust,
            "quote_asset": self.quote_asset,
            "benchmark_asset": self._benchmark_asset,
            "starting_positions": self.starting_positions,
            "parameters": self.parameters,
        }
        os.makedirs(os.path.dirname(settings_file), exist_ok=True)
        with open(settings_file, "w") as outfile:
            json = jsonpickle.encode(settings)
            outfile.write(json)

    def get_historical_prices(
        self,
        asset: Union[Asset, str],
        length: int,
        timestep: str = "",
        timeshift: datetime.timedelta = None,
        quote: Asset = None,
        exchange: str = None,
        include_after_hours: bool = True,
    ):
        """Get historical pricing data for a given symbol or asset.

        Return data bars for a given symbol or asset.  Any number of bars can
        be return limited by the data available. This is set with 'length' in
        number of bars. Bars may be returned as daily or by minute. And the
        starting point can be shifted backwards by time or bars.

        Parameters
        ----------
        asset : str or Asset
            The symbol string representation (e.g. AAPL, GOOG, ...) or asset
            object. Cryptocurrencies must also specify the quote currency.
        length : int
            The number of rows (number of timesteps)
        timestep : str
            Either ``"minute"`` for minutes data or ``"day"``
            for days data default value depends on the data_source (minute
            for alpaca, day for yahoo, ...).  If you need, you can specify the width of the bars by adding a number
            before the timestep (e.g. "5 minutes", "15 minutes", "1 day", "2 weeks", "1month", ...)
        timeshift : timedelta
            ``None`` by default. If specified indicates the time shift from
            the present. If  backtesting in Pandas, use integer representing
            number of bars.
        quote : Asset
            The quote currency for crypto currencies (e.g. USD, USDT, EUR, ...).
            Default is the quote asset for the strategy.
        exchange : str
            The exchange to pull the historical data from. Default is None (decided based on the broker)
        include_after_hours : bool
            Whether to include after hours data. Default is True. Currently only works with Interactive Brokers.

        Returns
        -------
        Bars
            The bars object with all the historical pricing data. Please check the ``Entities.Bars``
            object documentation for more details on how to use Bars objects. To get a ``DataFrame``
            from the Bars object, use ``bars.df``.

        Example
        -------
        Extract 2 rows of SPY data with one day timestep between each row
        with the latest data being 24h ago (timedelta(days=1)) (in a backtest)

        >>> # Get the data for SPY for the last 2 days
        >>> bars =  self.get_historical_prices("SPY", 2, "day")
        >>> # To get the DataFrame of SPY data
        >>> df = bars.df
        >>>
        >>> # Then, to get the DataFrame of SPY data
        >>> df = bars.df
        >>> last_ohlc = df.iloc[-1] # Get the last row of the DataFrame (the most recent pricing data we have)
        >>> self.log_message(f"Last price of BTC in USD: {last_ohlc['close']}, and the open price was {last_ohlc['open']}")

        >>> # Get the data for AAPL for the last 30 minutes
        >>> bars =  self.get_historical_prices("AAPL", 30, "minute")
        >>>
        >>> # Then, to get the DataFrame of SPY data
        >>> df = bars.df
        >>> last_ohlc = df.iloc[-1] # Get the last row of the DataFrame (the most recent pricing data we have)
        >>> self.log_message(f"Last price of BTC in USD: {last_ohlc['close']}, and the open price was {last_ohlc['open']}")

        >>> # Get the historical data for an AAPL option for the last 30 minutes
        >>> asset = self.create_asset("AAPL", asset_type="option", expiration=datetime.datetime(2020, 1, 1), strike=100, right="call")
        >>> bars =  self.get_historical_prices(asset, 30, "minute")
        >>>
        >>> # Then, to get the DataFrame of SPY data
        >>> df = bars.df
        >>> last_ohlc = df.iloc[-1] # Get the last row of the DataFrame (the most recent pricing data we have)
        >>> self.log_message(f"Last price of BTC in USD: {last_ohlc['close']}, and the open price was {last_ohlc['open']}")


        >>> # Get the data for BTC in USD  for the last 2 days
        >>> asset_base = self.create(symbol="BTC", asset_type="crypto"),
        >>> asset_quote = self.create(symbol="USDT", asset_type="crypto"),
        >>>
        >>> bars =  self.get_historical_prices(asset_base, 2, "day", quote=asset_quote)
        >>>
        >>> # Then, to get the DataFrame of SPY data
        >>> df = bars.df
        >>> last_ohlc = df.iloc[-1] # Get the last row of the DataFrame (the most recent pricing data we have)
        >>> self.log_message(f"Last price of BTC in USD: {last_ohlc['close']}, and the open price was {last_ohlc['open']}")
        """

        if quote is None:
            quote = self.quote_asset

        self.logger.info(f"Getting historical prices for {asset}, {length} bars, {timestep}")

        asset = self._sanitize_user_asset(asset)

        asset = self.crypto_assets_to_tuple(asset, quote)
        if not timestep:
            timestep = self.broker.data_source.MIN_TIMESTEP
        return self.broker.data_source.get_historical_prices(
            asset,
            length,
            timestep=timestep,
            timeshift=timeshift,
            exchange=exchange,
            include_after_hours=include_after_hours,
            quote=quote,
        )

    def get_symbol_bars(
        self,
        asset,
        length,
        timestep="",
        timeshift=None,
        quote=None,
        exchange=None,
    ):
        """
        This method is deprecated and will be removed in a future version.
        Please use self.get_historical_prices() instead.
        """
        logger.warning(
            "The get_bars method is deprecated and will be removed in a future version. "
            "Please use self.get_historical_prices() instead."
        )

        return self.get_historical_prices(
            asset,
            length,
            timestep=timestep,
            timeshift=timeshift,
            quote=quote,
            exchange=exchange,
        )

    def get_historical_prices_for_assets(
        self,
        assets,
        length,
        timestep="minute",
        timeshift=None,
        chunk_size=100,
        max_workers=200,
        exchange=None,
        include_after_hours=True,
    ):
        """Get historical pricing data for the list of assets.

        Return data bars for a list of symbols or assets.  Return a dictionary
        of bars for a given list of symbols. Works the same as get_historical_prices
        but take as first parameter a list of assets. Any number of bars can
        be return limited by the data available. This is set with `length` in
        number of bars. Bars may be returned as daily or by minute. And the
        starting point can be shifted backwards by time or bars.

        Parameters
        ----------
        assets : list(str/asset)
            The symbol string representation (e.g. AAPL, GOOG, ...) or asset
            objects.
            Cryptocurrencies must specify the quote asset. Use tuples with the two asset
            objects, base first, quote second. '(Asset(ETH), Asset(BTC))'
        length : int
            The number of rows (number of timesteps)
        timestep : str
            Either ``"minute"`` for minutes data or ``"day"``
            for days data default value depends on the data_source (minute
            for alpaca, day for yahoo, ...). If you need, you can specify the width of the bars by adding a number
            before the timestep (e.g. "5 minutes", "15 minutes", "1 day", "2 weeks", "1month", ...)
        timeshift : timedelta
            ``None`` by default. If specified indicates the time shift from
            the present. If  backtesting in Pandas, use integer representing
            number of bars.
        include_after_hours : bool
            ``True`` by default. If ``False``, only return bars that are during
            regular trading hours. If ``True``, return all bars. Currently only works for Interactive Brokers.

        Returns
        -------
        dictionary : Asset : bars
            Return a dictionary bars for a given list of symbols. Works the
            same as get_historical_prices take as first parameter a list of symbols.

        Example
        -------

        >>> # Get the data for SPY and TLT for the last 2 days
        >>> bars =  self.get_historical_prices_for_assets(["SPY", "TLT"], 2, "day")
        >>> for asset in bars:
        >>>     self.log_message(asset.df)

        >>> # Get the data for AAPL and GOOG for the last 30 minutes
        >>> bars =  self.get_historical_prices_for_assets(["AAPL", "GOOG"], 30, "minute")
        >>> for asset in bars:
        >>>     self.log_message(asset.df)

        >>> # Get the price data for EURUSD for the last 2 days
        >>> from lumibot.entities import Asset
        >>> asset_base = Asset(symbol="EUR", asset_type="forex")
        >>> asset_quote = Asset(symbol="USD", asset_type="forex")
        >>> bars =  self.get_historical_prices_for_assets(asset_base, 2, "day", quote=asset_quote)
        >>> df = bars.df
        """

        self.logger.info(f"Getting historical prices for {assets}, {length} bars, {timestep}")

        assets = [self._sanitize_user_asset(asset) for asset in assets]
        return self.broker.data_source.get_bars(
            assets,
            length,
            timestep=timestep,
            timeshift=timeshift,
            chunk_size=chunk_size,
            max_workers=max_workers,
            exchange=exchange,
        )

    def get_bars(
        self,
        assets,
        length,
        timestep="minute",
        timeshift=None,
        chunk_size=100,
        max_workers=200,
        exchange=None,
    ):
        """
        This method is deprecated and will be removed in a future version.
        Please use self.get_historical_prices_for_assets() instead."""
        logger.warning(
            "The get_bars method is deprecated and will be removed in a future version. "
            "Please use self.get_historical_prices_for_assets() instead."
        )

        return self.get_historical_prices_for_assets(
            assets,
            length,
            timestep=timestep,
            timeshift=timeshift,
            chunk_size=chunk_size,
            max_workers=max_workers,
            exchange=exchange,
        )

    def start_realtime_bars(self, asset, keep_bars=30):
        """Starts a real time stream of tickers for Interactive Broker
        only.

        This allows for real time data to stream to the strategy. Bars
        are fixed at every fix seconds.  They will arrive in the strategy
        in the form of a dataframe. The data returned will be:

        - datetime
        - open
        - high
        - low
        - close
        - volume
        - vwap
        - count (trade count)

        Parameters
        ----------
        asset : Asset object
            The asset to stream.

        keep_bars : int
            How many bars/rows to keep of data. If running for an
            extended period of time, it may be desirable to limit the
            size of the data kept.

        Returns
        -------
        None

        """
        self.broker._start_realtime_bars(asset=asset, keep_bars=keep_bars)

    def get_realtime_bars(self, asset):
        """Retrieve the real time bars as dataframe.

        Returns the current set of real time bars as a dataframe.
        The `datetime` will be in the index. The columns of the
        dataframe are:

        - open
        - high
        - low
        - close
        - volume
        - vwap
        - count (trade count)

        Parameters
        ----------
        asset : Asset object
            The asset that has a stream active.

        Returns
        -------
        dataframe : Pandas Dataframe.
            Dataframe containing the most recent pricing information
            for the asset. The data returned will be the `datetime` in
            the index and the following columns.

            - open
            - high
            - low
            - close
            - volume
            - vwap
            - count (trade count)

            The length of the dataframe will have been set the intial
            start of the real time bars.
        """
        rtb = self.broker._get_realtime_bars(asset)
        if rtb is not None:
            return pd.DataFrame(rtb).set_index("datetime")
        return rtb

    def cancel_realtime_bars(self, asset):
        """Cancels a stream of real time bars for a given asset.

        Cancels the real time bars for the given asset.

        Parameters
        ----------
        asset : Asset
            Asset object that has streaming data to cancel.

        Returns
        -------
        None

        Example
        -------
        >>> # Cancel the real time bars for SPY
        >>> asset = self.create_asset("SPY")
        >>> self.cancel_realtime_bars(asset)

        """
        self.broker._cancel_realtime_bars(asset)

    def get_yesterday_dividend(self, asset):
        """Get the dividend for the previous day.

        Parameters
        ----------
        asset : Asset object
            The asset to get the dividend for.

        Returns
        -------
        dividend : float
            The dividend amount.

        Example
        -------
        >>> # Get the dividend for SPY
        >>> asset = self.create_asset("SPY")
        >>> self.get_yesterday_dividend(asset)


        """
        asset = self._sanitize_user_asset(asset)
        return self.broker.data_source.get_yesterday_dividend(asset)

    def get_yesterday_dividends(self, assets):
        """Get the dividends for the previous day.

        Parameters
        ----------
        assets : list(Asset object)
            The assets to get the dividends for.

        Returns
        -------
        dividends : list(float)
            The dividend amount for each asset.

        Example
        -------
        >>> # Get the dividends for SPY and TLT
        >>> from lumibot.entities import Asset
        >>> assets = [Asset("SPY"), Asset("TLT")]
        >>> self.get_yesterday_dividends(assets)

        """
        assets = [self._sanitize_user_asset(asset) for asset in assets]
        return self.broker.data_source.get_yesterday_dividends(assets, quote=self.quote_asset)

    def update_parameters(self, parameters):
        """Update the parameters of the strategy.

        Parameters
        ----------
        parameters : dict
            The parameters to update.

        Returns
        -------
        None
        """
        for key, value in parameters.items():
            self.parameters[key] = value

        self.on_parameters_updated(parameters)

    def get_parameters(self):
        """Get the parameters of the strategy.

        Returns
        -------
        parameters : dict
            The parameters of the strategy.
        """
        return self.parameters

    def set_parameters(self, parameters):
        """Set the default parameters of the strategy.

        Parameters
        ----------
        parameters : dict
            The parameters to set. These new parameters will overwrite
            the existing parameters (including the default settings).

        Returns
        -------
        None
        """
        if parameters is None:
            return None

        for key, value in parameters.items():
            self.parameters[key] = value

        self.on_parameters_updated(parameters)

        return self.parameters

    def set_parameter_defaults(self, parameters):
        """Set the default parameters of the strategy.

        Parameters
        ----------
        parameters : dict
            The parameters to set defaults for. This will not overwrite
            existing parameters if they have already been set.

        Returns
        -------
        None
        """
        if parameters is None:
            return None

        for key, value in parameters.items():
            if key not in self.parameters:
                self.parameters[key] = value

        return self.parameters

    # ======= Lifecycle Methods ====================

    def initialize(self, parameters=None):
        """Initialize the strategy. Use this lifecycle method to initialize parameters.

        This method is called once before the first time the strategy is run.

        Returns
        -------
        None

        Example
        -------
        >>> # Initialize the strategy
        >>> def initialize(self):
        >>>   self.sleeptime = 5
        >>>   self.ticker = "AAPL"
        >>>   self.minutes_before_closing = 5
        >>>   self.max_bars = 100

        >>> # Initialize the strategy
        >>> def initialize(self):
        >>>   # Set the strategy to call on_trading_interation every 2 seconds
        >>>   self.sleeptime = "2S"
        >>>   self.count = 0

        >>> # Initialize the strategy
        >>> def initialize(self):
        >>>   # Set the strategy to call on_trading_interation every 10 minutes
        >>>   self.sleeptime = "10M"
        >>>   self.count = 0

        >>> # Initialize the strategy
        >>> def initialize(self):
        >>>   # Set the strategy to call on_trading_interation every 20 hours
        >>>   self.sleeptime = "20H"
        >>>   self.count = 0

        >>> # Initialize the strategy
        >>> def initialize(self):
        >>>   # Set the strategy to call on_trading_interation every 2 days (48 hours)
        >>>   self.sleeptime = "2D"
        >>>   self.count = 0


        """
        pass

    def before_market_opens(self):
        """Use this lifecycle method to execude code
        self.minutes_before_opening minutes before opening.

        Returns
        -------
        None

        Example
        -------
        >>> # Get the data for SPY and TLT for the last 2 days
        >>> def before_market_opens(self):
        >>>     bars_list =  self.get_historical_prices_for_assets(["SPY", "TLT"], 2, "day")
        >>>     for asset_bars in bars_list:
        >>>         self.log_message(asset_bars.df)

        >
        """
        pass

    def before_starting_trading(self):
        """Lifecycle method executed after the market opens
        and before entering the trading loop. Use this method
        for daily resetting variables

        Returns
        -------
        None

        Example
        -------
        >>> # Get pricing data for the last day
        >>> def before_starting_trading(self):
        >>>     self.get_historical_prices("SPY", 1, "day")


        """
        pass

    def on_trading_iteration(self):
        """Use this lifecycle method for your main trading loop. This method is called every self.sleeptime minutes (or seconds/hours/days if self.sleeptime is "30S", "1H", "1D", etc.).

        Example
        -------
        >>> def on_trading_iteration(self):
        >>>     self.log_message("Hello")
        >>>     order = self.create_order("SPY", 10, "buy")
        >>>     self.submit_order(order)
        """
        pass

    def trace_stats(self, context, snapshot_before):
        """Lifecycle method that will be executed after
        on_trading_iteration. context is a dictionary containing
        on_trading_iteration locals() in last call. Use this
        method to dump stats

        Parameters
        ----------
        context : dict
            Dictionary containing locals() from current call to on_trading_iteration method.

        snapshot_before : dict
            Dictionary containing locals() from last call to on_trading_iteration method.

        Returns
        -------
        dict
            Dictionary containing the stats to be logged.

        Example
        -------
        >>> def trace_stats(self, context, snapshot_before):
        >>>     self.log_message("Trace stats")
        >>>     self.log_message(f"Context: {context}")
        >>>     self.log_message(f"Snapshot before: {snapshot_before}")
        >>>     return {
        >>>         "my_stat": context["my_stat"],
        >>>         "my_other_stat": context["my_other_stat"],
        >>>         "portfolio_value": self.portfolio_value,
        >>>         "cash": self.cash,
        >>>     }
        """
        return {}

    def before_market_closes(self):
        """Use this lifecycle method to execude code before the market closes. You can use self.minutes_before_closing to set the number of minutes before closing

        Parameters
        ----------
        None

        Returns
        -------
        None

        Example
        -------
        >>> # Execute code before market closes
        >>> def before_market_closes(self):
        >>>     self.sell_all()
        """
        pass

    def after_market_closes(self):
        """Use this lifecycle method to execute code
        after market closes. For example dumping stats/reports. This method is called after the last on_trading_iteration.

        Parameters
        ----------
        None

        Returns
        -------
        None

        Example
        -------
        >>> # Dump stats
        >>> def after_market_closes(self):
        >>>     self.log_message("The market is closed")
        >>>     self.log_message(f"The total value of our portfolio is {self.portfolio_value}")
        >>>     self.log_message(f"The amount of cash we have is {self.cash})
        """
        pass

    def on_strategy_end(self):
        """Use this lifecycle method to execute code
        when strategy reached its end. Used to dump
        statistics when backtesting finishes

        Parameters
        ----------
        None

        Returns
        -------
        None

        Example
        -------
        >>> # Log end of strategy
        >>> def on_strategy_end(self):
        >>>     self.log_message("The strategy is complete")
        """
        pass

    # ====== Events Methods ========================

    def on_bot_crash(self, error):
        """Use this lifecycle event to execute code
        when an exception is raised and the bot crashes

        Parameters
        ----------
        error : Exception
            The exception that was raised.

        Returns
        -------
        None

        Example
        -------
        >>> def on_bot_crash(self, error):
        >>>     self.log_message(error)

        >>> # Sell all assets on crash
        >>> def on_bot_crash(self, error):
        >>>     self.sell_all()

        """
        self.on_abrupt_closing()

    def on_abrupt_closing(self):
        """Use this lifecycle event to execute code
        when the main trader was shut down (Keybord Interuption)

        Parameters
        ----------
        None

        Returns
        -------
        None

        Example
        -------
        >>> def on_abrupt_closing(self):
        >>>     self.log_message("Abrupt closing")
        >>>     self.sell_all()
        """
        pass

    def on_new_order(self, order):
        """Use this lifecycle event to execute code
        when a new order is being processed by the broker

        Parameters
        ----------
        order : Order object
            The order that is being processed.

        Returns
        -------
        None

        Example
        -------
        >>> def on_new_order(self, order):
        >>>     if order.asset == "AAPL":
        >>>         self.log_message("Order for AAPL")
        """
        pass

    def on_canceled_order(self, order):
        """Use this lifecycle event to execute code when an order is canceled.

        Parameters
        ----------
        order : Order object
            The order that is being canceled.

        Returns
        -------
        None

        Example
        -------
        >>> def on_canceled_order(self, order):
        >>>     if order.asset == "AAPL":
        >>>         self.log_message("Order for AAPL canceled")
        """
        pass

    def on_partially_filled_order(self, position, order, price, quantity, multiplier):
        """Use this lifecycle event to execute code
        when an order has been partially filled by the broker

        Parameters
        ----------
        position : Position object
            The position that is being filled.

        order : Order object
            The order that is being filled.

        price : float
            The price of the fill.

        quantity : int
            The quantity of the fill.

        multiplier : float
            The multiplier of the fill.

        Returns
        -------
        None

        Example
        -------
        >>> def on_partially_filled_order(self, position, order, price, quantity, multiplier):
        >>>     if order.asset == "AAPL":
        >>>         self.log_message(f"{quantity} shares of AAPL partially filled")
        >>>         self.log_message(f"Price: {price}")
        """
        pass

    def on_filled_order(self, position, order, price, quantity, multiplier):
        """Use this lifecycle event to execute code when an order has been filled by the broker.

        Parameters
        ----------
        position : Position object
            The position that is being filled.

        order : Order object
            The order that is being filled.

        price : float
            The price of the fill.

        quantity : int
            The quantity of the fill.

        multiplier : float
            The multiplier of the fill.

        Returns
        -------
        None

        Example
        -------
        >>> def on_filled_order(self, position, order, price, quantity, multiplier):
        >>>     if order.asset == "AAPL":
        >>>         self.log_message("Order for AAPL filled")
        >>>         self.log_message(f"Price: {price}")

        >>> # Update dictionary with new position
        >>> def on_filled_order(self, position, order, price, quantity, multiplier):
        >>>     if order.asset == "AAPL":
        >>>         self.log_message("Order for AAPL filled")
        >>>         self.log_message(f"Price: {price}")
        >>>         self.positions["AAPL"] = position
        """
        pass

    def on_parameters_updated(self, parameters):
        """Use this lifecycle event to execute code when the parameters are updated.

        Parameters
        ----------
        parameters : dict
            The parameters that are being updated.

        Returns
        -------
        None

        Example
        -------
        >>> def on_parameters_updated(self, parameters):
        >>>     self.log_message(f"Parameters updated: {parameters}")
        """
        pass

    # ====== Messaging Methods ========================

    def send_discord_message(self, message, image_buf=None, silent=True):
        """
        Sends a message to Discord
        """

        # Check if we are in backtesting mode, if so, don't send the message
        if self.is_backtesting:
            return

        # Check if the message is empty
        if message == "" or message is None:
            # If the message is empty, log and return
            self.logger.debug("The discord message is empty. Please provide a message to send to Discord.")
            return

        # Check if the discord webhook URL is set
        if self.discord_webhook_url is None:
            # If the webhook URL is not set, log and return
            self.logger.debug(
                "The discord webhook URL is not set. Please set the discord_webhook_url parameter in the strategy \
                initialization if you want to send messages to Discord."
            )
            return

        # Remove the extra spaces at the beginning of each line
        message = "\n".join(line.lstrip() for line in message.split("\n"))

        # Get the webhook URL from the environment variables
        webhook_url = self.discord_webhook_url

        # The payload for text content
        payload = {"content": message}

        # If silent is true, set the discord message to be silent
        if silent:
            payload["flags"] = [4096]

        # Check if we have an image
        if image_buf is not None:
            # The files that you want to send
            files = {"file": ("results.png", image_buf, "image/png")}

            # Make a POST request to the webhook URL with the payload and file
            response = requests.post(webhook_url, data=payload, files=files)
        else:
            # Make a POST request to the webhook URL with the payload
            response = requests.post(webhook_url, data=payload)

        # Check if the message was sent successfully
        if response.status_code == 200 or response.status_code == 204:
            self.logger.info("Discord message sent successfully.")
        else:
            self.logger.error(
                f"Failed to send message to Discord. Status code: {response.status_code}, message: {response.text}"
            )

    def send_spark_chart_to_discord(self, stats_df, portfolio_value, now):
        # Check if we are in backtesting mode, if so, don't send the message
        if self.is_backtesting:
            return

        # Only keep the stats for the past week
        stats_df = stats_df.loc[stats_df["datetime"] >= (now - pd.Timedelta(days=7))]

        # Set the default color
        color = "black"

        # Check what return we made over the past week
        if stats_df.shape[0] > 0:
            # Resanple the stats dataframe to daily but keep the datetime column
            stats_df = stats_df.resample("D", on="datetime").last().reset_index()

            # Remove nan values
            stats_df = stats_df.dropna()

            # Get the portfolio value 7 days ago
            portfolio_value_7_days_ago = stats_df.iloc[0]["portfolio_value"]
            # Calculate the return over the past 7 days
            return_7_days = ((portfolio_value / portfolio_value_7_days_ago) - 1) * 100

            # Check if we made a positive return, if so, set the color to green, otherwise set it to red
            if return_7_days > 0:
                color = "green"
            else:
                color = "red"

        # Plotting the DataFrame
        plt.figure()

        # Create an axes instance, setting the facecolor to white
        ax = plt.axes(facecolor="white")

        # Plotting with a thicker line
        ax = stats_df.plot(
            x="datetime",
            y="portfolio_value",
            kind="line",
            linewidth=5,
            color=color,
            # label="Account Value",
            ax=ax,
            legend=False,
        )
        plt.title(f"{self.name} Account Value", fontsize=32, pad=60)
        plt.xlabel("")
        plt.ylabel("")

        # # Increase the font size of the tick labels
        # ax.tick_params(axis="both", which="major", labelsize=18)

        # Use a custom formatter for currency
        formatter = ticker.FuncFormatter(lambda x, pos: "${:1,}".format(int(x)))
        ax.yaxis.set_major_formatter(formatter)

        # Custom formatter function
        def custom_date_formatter(x, pos):
            try:
                date = mdates.num2date(x)
                if pos == 0:  # First tick
                    return date.strftime("%d\n%b\n%Y")
                else:  # Other ticks
                    return date.strftime("%d")
            except Exception:
                return ""

        # Set the locator for the x-axis to automatically find the dates
        locator = mdates.AutoDateLocator(minticks=3, maxticks=7)
        ax.xaxis.set_major_locator(locator)

        # Use custom formatter for the x-axis
        ax.xaxis.set_major_formatter(ticker.FuncFormatter(custom_date_formatter))

        # Use the ConciseDateFormatter to format the x-axis dates
        formatter = mdates.ConciseDateFormatter(locator)

        # Increase the font size of the tick labels
        ax.tick_params(axis="x", which="major", labelsize=18, rotation=0)  # For x-axis
        ax.tick_params(axis="y", which="major", labelsize=18)  # For y-axis

        # Center align x-axis labels
        for label in ax.get_xticklabels():
            label.set_horizontalalignment("center")

        # Save the plot to an in-memory file
        buf = io.BytesIO()
        plt.savefig(buf, format="png", bbox_inches="tight", pad_inches=0.25)
        buf.seek(0)

        # Send the image to Discord
        self.send_discord_message("-----------\n", buf)

    def send_result_text_to_discord(self, returns_text, portfolio_value, cash):
        # Check if we are in backtesting mode, if so, don't send the message
        if self.is_backtesting:
            return

        # Get the current positions
        positions = self.get_positions()

        # Create the positions text
        positions_details_list = []
        for position in positions:
            # Check if the position asset is the quote asset

            if position.asset == self.quote_asset:
                last_price = 1
            else:
                # Get the last price
                last_price = self.get_last_price(position.asset)

            # Make sure last_price is a number
            if last_price is None or not isinstance(last_price, (int, float, Decimal)):
                self.logger.info(f"Last price for {position.asset} is not a number: {last_price}")
                continue

            # Calculate teh value of the position
            position_value = position.quantity * last_price

            # If option, multiply % of portfolio by 100
            if position.asset.asset_type == "option":
                position_value = position_value * 100

            # Calculate the percent of the portfolio that this position represents
            percent_of_portfolio = position_value / portfolio_value

            # Add the position details to the list
            positions_details_list.append(
                {
                    "asset": position.asset,
                    "quantity": position.quantity,
                    "value": position_value,
                    "percent_of_portfolio": percent_of_portfolio,
                }
            )

        # Sort the positions by the percent of the portfolio
        positions_details_list = sorted(positions_details_list, key=lambda x: x["percent_of_portfolio"], reverse=True)

        # Create the positions text
        positions_text = ""
        for position in positions_details_list:
            # positions_text += f"{position.quantity:,.2f} {position.asset} ({percent_of_portfolio:,.0%})\n"
            positions_text += (
                f"{position['quantity']:,.2f} {position['asset']} ({position['percent_of_portfolio']:,.0%})\n"
            )

        # Create a message to send to Discord (round the values to 2 decimal places)
        message = f"""
                **Update for {self.name}**
                **Account Value:** ${portfolio_value:,.2f}
                **Cash:** ${cash:,.2f}
                {returns_text}
                **Positions:**
                {positions_text}
                """

        # Remove any leading whitespace
        # Remove the extra spaces at the beginning of each line
        message = "\n".join(line.lstrip() for line in message.split("\n"))

        # Add self.discord_account_summary_footer to the message
        if hasattr(self, "discord_account_summary_footer") and self.discord_account_summary_footer is not None:
            message += f"{self.discord_account_summary_footer}\n\n"

        # Add powered by Lumiwealth to the message
        message += "[**Powered by 💡 Lumiwealth**](<https://lumiwealth.com>)\n-----------"

        # Send the message to Discord
        self.send_discord_message(message, None)

    def send_account_summary_to_discord(self):
        # Check if we are in backtesting mode, if so, don't send the message
        if self.is_backtesting:
            return

        # Check if last_account_summary_dt has been set, if not, set it to None
        if not hasattr(self, "last_account_summary_dt"):
            self.last_account_summary_dt = None

        # Check if we should send an account summary to Discord
        should_send_account_summary = self.should_send_account_summary_to_discord()
        if not should_send_account_summary:
            return

        # Get the current portfolio value
        portfolio_value = self.get_portfolio_value()

        # Get the current cash
        cash = self.get_cash()

        # # Get the datetime
        now = pd.Timestamp(datetime.datetime.now()).tz_localize("America/New_York")

        # Get the returns
        returns_text, stats_df = self.calculate_returns()

        # Send a spark chart to Discord
        self.send_spark_chart_to_discord(stats_df, portfolio_value, now)

        # Send the results text to Discord
        self.send_result_text_to_discord(returns_text, portfolio_value, cash)

    def get_stats_from_database(self, stats_table_name):
        # Load the stats dataframe from the database
        stats_df = pd.read_sql_table(stats_table_name, self.account_history_db_connection_str)

        return stats_df

    def to_sql(self, stats_df, stats_table_name, connection_string, if_exists, index):
        # Save the stats to the database
        stats_df.to_sql(
            stats_table_name,
            connection_string,
            if_exists=if_exists,
            index=index,
        )

    def calculate_returns(self):
        # Check if we are in backtesting mode, if so, don't send the message
        if self.is_backtesting:
            return

        # Calculate the return over the past 24 hours, 7 days, and 30 days using the stats dataframe

        # Get the current time in New York
        ny_tz = pytz.timezone("America/New_York")

        # Get the datetime
        now = datetime.datetime.now(ny_tz)

        # Load the stats dataframe from the database
        stats_df = self.get_stats_from_database(STATS_TABLE_NAME)

        # Only keep the stats for this strategy ID
        stats_df = stats_df.loc[stats_df["strategy_id"] == self.strategy_id]

        # Convert the datetime column to a datetime
        stats_df["datetime"] = pd.to_datetime(stats_df["datetime"])  # , utc=True)

        # Convert the datetime column to UTC without converting the time data
        stats_df["datetime"] = stats_df["datetime"].dt.tz_convert(None)

        # Explicitly set the time zone to New York without converting the time data
        stats_df["datetime"] = stats_df["datetime"].dt.tz_localize("America/New_York", ambiguous="infer")

        # Get the stats
        stats_new = pd.DataFrame(
            {
                "id": str(uuid.uuid4()),
                "datetime": [now],
                "portfolio_value": [self.get_portfolio_value()],
                "cash": [self.get_cash()],
                "strategy_id": [self.strategy_id],
            }
        )

        # Add the new stats to the existing stats
        stats_df = pd.concat([stats_df, stats_new])

        # # Convert the datetime column to eastern time
        stats_df["datetime"] = stats_df["datetime"].dt.tz_convert("America/New_York")

        # Remove any duplicate rows
        stats_df = stats_df[~stats_df["datetime"].duplicated(keep="last")]

        # Sort the stats by the datetime column
        stats_df = stats_df.sort_values("datetime")

        # Set the strategy ID column to be the strategy ID
        stats_df["strategy_id"] = self.strategy_id

        # Index should be a uuid, fill the index with uuids
        stats_df.loc[pd.isna(stats_df["id"]), "id"] = [
            str(uuid.uuid4()) for _ in range(len(stats_df.loc[pd.isna(stats_df["id"])]))
        ]

        # Check that the stats dataframe has at least 1 row and contains the portfolio_value column
        if stats_df.shape[0] > 0 and "portfolio_value" in stats_df.columns:
            # Save the stats to the database
            self.to_sql(stats_new, STATS_TABLE_NAME, self.account_history_db_connection_str, "append", False)

            # Get the current portfolio value
            portfolio_value = self.get_portfolio_value()

            # Initialize the results
            results_text = ""

            # Add results for the past 24 hours
            # Get the datetime 24 hours ago
            datetime_24_hours_ago = now - pd.Timedelta(days=1)
            # Get the df for the past 24 hours
            stats_past_24_hours = stats_df.loc[stats_df["datetime"] >= datetime_24_hours_ago]
            # Check if there are any stats for the past 24 hours
            if stats_past_24_hours.shape[0] > 0:
                # Get the portfolio value 24 hours ago
                portfolio_value_24_hours_ago = stats_past_24_hours.iloc[0]["portfolio_value"]
                # Calculate the return over the past 24 hours
                return_24_hours = ((portfolio_value / portfolio_value_24_hours_ago) - 1) * 100
                # Add the return to the results
                results_text += f"**24 hour Return:** {return_24_hours:,.2f}% (${(portfolio_value - portfolio_value_24_hours_ago):,.2f} change)\n"

            # Add results for the past 7 days
            # Get the datetime 7 days ago
            datetime_7_days_ago = now - pd.Timedelta(days=7)
            # First check if we have stats that are at least 7 days old
            if stats_df["datetime"].min() < datetime_7_days_ago:
                # Get the df for the past 7 days
                stats_past_7_days = stats_df.loc[stats_df["datetime"] >= datetime_7_days_ago]
                # Check if there are any stats for the past 7 days
                if stats_past_7_days.shape[0] > 0:
                    # Get the portfolio value 7 days ago
                    portfolio_value_7_days_ago = stats_past_7_days.iloc[0]["portfolio_value"]
                    # Calculate the return over the past 7 days
                    return_7_days = ((portfolio_value / portfolio_value_7_days_ago) - 1) * 100
                    # Add the return to the results
                    results_text += f"**7 day Return:** {return_7_days:,.2f}% (${(portfolio_value - portfolio_value_7_days_ago):,.2f} change)\n"

                    ## If we are up more than pct_up_threshold over the past 7 days, send a message to Discord
                    PERCENT_UP_THRESHOLD = 3
                    if return_7_days > PERCENT_UP_THRESHOLD:
                        # Create a message to send to Discord
                        message = f"""
                                🚀 {self.name} is up {return_7_days:,.2f}% in 7 days.
                                """

                        # Remove any leading whitespace
                        # Remove the extra spaces at the beginning of each line
                        message = "\n".join(line.lstrip() for line in message.split("\n"))

                        # Send the message to Discord
                        self.send_discord_message(message, silent=False)

            # Add results for the past 30 days
            # Get the datetime 30 days ago
            datetime_30_days_ago = now - pd.Timedelta(days=30)
            # First check if we have stats that are at least 30 days old
            if stats_df["datetime"].min() < datetime_30_days_ago:
                # Get the df for the past 30 days
                stats_past_30_days = stats_df.loc[stats_df["datetime"] >= datetime_30_days_ago]
                # Check if there are any stats for the past 30 days
                if stats_past_30_days.shape[0] > 0:
                    # Get the portfolio value 30 days ago
                    portfolio_value_30_days_ago = stats_past_30_days.iloc[0]["portfolio_value"]
                    # Calculate the return over the past 30 days
                    return_30_days = ((portfolio_value / portfolio_value_30_days_ago) - 1) * 100
                    # Add the return to the results
                    results_text += f"**30 day Return:** {return_30_days:,.2f}% (${(portfolio_value - portfolio_value_30_days_ago):,.2f} change)\n"

            # Get inception date
            inception_date = stats_df["datetime"].min()

            # Inception date text
            inception_date_text = f"{inception_date.strftime('%b %d, %Y')}"

            # Add results since inception
            # Get the portfolio value at inception
            portfolio_value_inception = stats_df.iloc[0]["portfolio_value"]
            # Calculate the return since inception
            return_since_inception = ((portfolio_value / portfolio_value_inception) - 1) * 100
            # Add the return to the results
            results_text += f"**Since Inception ({inception_date_text}):** {return_since_inception:,.2f}% (${(portfolio_value - portfolio_value_inception):,.2f} change)\n"

            return results_text, stats_df

        else:
            return "Not enough data to calculate returns", stats_df

    def should_send_account_summary_to_discord(self):
        # Check if account_history_db_connection_str has been set, if not, return False
        if not hasattr(self, "account_history_db_connection_str") or self.account_history_db_connection_str is None:
            return False

        # Check if it has been at least 24 hours since the last account summary
        if (
            self.last_account_summary_dt is None
            or (datetime.datetime.now() - self.last_account_summary_dt).total_seconds()
            > 60 * 60 * 24  # 60 seconds * 60 minutes * 24 hours
        ):
            # Set the last account summary datetime to now
            self.last_account_summary_dt = datetime.datetime.now()

            # Sleep for 5 seconds to make sure all the orders go through first
            time.sleep(5)

            # Return True because we should send the account summary to Discord
            return True

        # Return False because we should not send the account summary to Discord
        return False<|MERGE_RESOLUTION|>--- conflicted
+++ resolved
@@ -1855,13 +1855,8 @@
         """
 
         # Check if the asset is valid
-<<<<<<< HEAD
         if asset is None or (isinstance(asset, Asset) and not asset.is_valid()):
-            logging.error(
-=======
-        if asset is None or (type(asset) == Asset and asset.is_valid() is False):
             self.logger.error(
->>>>>>> 26a19f4b
                 f"Asset in get_last_price() must be a valid asset. Got {asset} of type {type(asset)}. You may be missing some of the required parameters for the asset type (eg. strike price for options, expiry for options/futures, etc)."
             )
             return None
