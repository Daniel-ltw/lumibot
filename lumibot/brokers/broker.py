--- conflicted
+++ resolved
@@ -6,11 +6,8 @@
 from queue import Queue
 from threading import RLock, Thread
 
-<<<<<<< HEAD
+from lumibot.entities import Order
 from lumibot.tools import lumibot_sleep
-=======
-from lumibot.entities import Order
->>>>>>> cebcc345
 from lumibot.trading_builtins import SafeList
 
 
@@ -84,16 +81,6 @@
     def _submit_order(self, order):
         pass
 
-<<<<<<< HEAD
-        @wraps(attr)
-        def new_func(order, *args, **kwargs):
-            result = attr(order, *args, **kwargs)
-            if not isinstance(result, list) and result.was_transmitted():
-                orders = broker._flatten_order(result)
-                for order in orders:
-                    logging.info("%r was sent to broker %s" % (order, broker.name))
-                    broker._unprocessed_orders.append(order)
-=======
     def _submit_orders(self, orders):
         with ThreadPoolExecutor(
             max_workers=self.max_workers,
@@ -102,7 +89,6 @@
             tasks = []
             for order in orders:
                 tasks.append(executor.submit(self._submit_order, order))
->>>>>>> cebcc345
 
             result = []
             for task in as_completed(tasks):
