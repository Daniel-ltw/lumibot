--- conflicted
+++ resolved
@@ -36,19 +36,12 @@
         assert isinstance(strat_obj, BuyAndHold)
 
         # Check that the results are correct
-<<<<<<< HEAD
-        assert round(results["cagr"], 3) * 100 == 38.7
-        assert round(results["volatility"], 3) * 100 == 11.5
-        assert round(results["sharpe"], 3) == 2.898
-        assert round(results["total_return"], 3) * 100 == 0.2
-        assert round(results["max_drawdown"]["drawdown"], 3) == 0.0
-=======
         assert round(results["cagr"] * 100, 1) == 38.7
         assert round(results["volatility"] * 100, 1) == 11.5
         assert round(results["sharpe"], 3) == 2.90
+        assert round(results["sharpe"], 3) == 2.898
         assert round(results["total_return"] * 100, 1) == 0.2
         assert round(results["max_drawdown"]["drawdown"] * 100, 1) == 0.0
->>>>>>> f006215b
 
     def test_stock_diversified_leverage(self):
         """
